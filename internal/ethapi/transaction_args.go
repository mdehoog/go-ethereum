// Copyright 2021 The go-ethereum Authors
// This file is part of the go-ethereum library.
//
// The go-ethereum library is free software: you can redistribute it and/or modify
// it under the terms of the GNU Lesser General Public License as published by
// the Free Software Foundation, either version 3 of the License, or
// (at your option) any later version.
//
// The go-ethereum library is distributed in the hope that it will be useful,
// but WITHOUT ANY WARRANTY; without even the implied warranty of
// MERCHANTABILITY or FITNESS FOR A PARTICULAR PURPOSE. See the
// GNU Lesser General Public License for more details.
//
// You should have received a copy of the GNU Lesser General Public License
// along with the go-ethereum library. If not, see <http://www.gnu.org/licenses/>.

package ethapi

import (
	"bytes"
	"context"
	"errors"
	"fmt"
	"math/big"

	"github.com/protolambda/ztyp/view"

	"github.com/ethereum/go-ethereum/common"
	"github.com/ethereum/go-ethereum/common/hexutil"
	"github.com/ethereum/go-ethereum/common/math"
	"github.com/ethereum/go-ethereum/core"
	"github.com/ethereum/go-ethereum/core/types"
	"github.com/ethereum/go-ethereum/log"
	"github.com/ethereum/go-ethereum/rpc"
)

// TransactionArgs represents the arguments to construct a new transaction
// or a message call.
type TransactionArgs struct {
	From                 *common.Address `json:"from"`
	To                   *common.Address `json:"to"`
	Gas                  *hexutil.Uint64 `json:"gas"`
	GasPrice             *hexutil.Big    `json:"gasPrice"`
	MaxFeePerGas         *hexutil.Big    `json:"maxFeePerGas"`
	MaxPriorityFeePerGas *hexutil.Big    `json:"maxPriorityFeePerGas"`
	MaxFeePerDataGas     *hexutil.Big    `json:"maxFeePerDataGas"`
	Value                *hexutil.Big    `json:"value"`
	Nonce                *hexutil.Uint64 `json:"nonce"`

	// We accept "data" and "input" for backwards-compatibility reasons.
	// "input" is the newer name and should be preferred by clients.
	// Issue detail: https://github.com/ethereum/go-ethereum/issues/15628
	Data  *hexutil.Bytes `json:"data"`
	Input *hexutil.Bytes `json:"input"`

	// Introduced by AccessListTxType transaction.
	AccessList *types.AccessList `json:"accessList,omitempty"`
	ChainID    *hexutil.Big      `json:"chainId,omitempty"`

	Blobs []types.Blob `json:"blobs,omitempty"`
}

// from retrieves the transaction sender address.
func (args *TransactionArgs) from() common.Address {
	if args.From == nil {
		return common.Address{}
	}
	return *args.From
}

// data retrieves the transaction calldata. Input field is preferred.
func (args *TransactionArgs) data() []byte {
	if args.Input != nil {
		return *args.Input
	}
	if args.Data != nil {
		return *args.Data
	}
	return nil
}

// setDefaults fills in default values for unspecified tx fields.
func (args *TransactionArgs) setDefaults(ctx context.Context, b Backend) error {
	if err := args.setFeeDefaults(ctx, b); err != nil {
		return err
	}
	if args.Value == nil {
		args.Value = new(hexutil.Big)
	}
	if args.Nonce == nil {
		nonce, err := b.GetPoolNonce(ctx, args.from())
		if err != nil {
			return err
		}
		args.Nonce = (*hexutil.Uint64)(&nonce)
	}
	if args.Data != nil && args.Input != nil && !bytes.Equal(*args.Data, *args.Input) {
		return errors.New(`both "data" and "input" are set and not equal. Please use "input" to pass transaction call data`)
	}
	if args.To == nil && len(args.data()) == 0 {
		return errors.New(`contract creation without any data provided`)
	}
	// Estimate the gas usage if necessary.
	if args.Gas == nil {
		// These fields are immutable during the estimation, safe to
		// pass the pointer directly.
		data := args.data()
		callArgs := TransactionArgs{
			From:                 args.From,
			To:                   args.To,
			GasPrice:             args.GasPrice,
			MaxFeePerGas:         args.MaxFeePerGas,
			MaxPriorityFeePerGas: args.MaxPriorityFeePerGas,
			Value:                args.Value,
			Data:                 (*hexutil.Bytes)(&data),
			AccessList:           args.AccessList,
		}
		pendingBlockNr := rpc.BlockNumberOrHashWithNumber(rpc.PendingBlockNumber)
		estimated, err := DoEstimateGas(ctx, b, callArgs, pendingBlockNr, b.RPCGasCap())
		if err != nil {
			return err
		}
		args.Gas = &estimated
		log.Trace("Estimate gas usage automatically", "gas", args.Gas)
	}
	// If chain id is provided, ensure it matches the local chain id. Otherwise, set the local
	// chain id as the default.
	want := b.ChainConfig().ChainID
	if args.ChainID != nil {
		if have := (*big.Int)(args.ChainID); have.Cmp(want) != 0 {
			return fmt.Errorf("chainId does not match node's (have=%v, want=%v)", have, want)
		}
	} else {
		args.ChainID = (*hexutil.Big)(want)
	}
	return nil
}

// setFeeDefaults fills in default fee values for unspecified tx fields.
func (args *TransactionArgs) setFeeDefaults(ctx context.Context, b Backend) error {
	// If both gasPrice and at least one of the EIP-1559 fee parameters are specified, error.
	if args.GasPrice != nil && (args.MaxFeePerGas != nil || args.MaxPriorityFeePerGas != nil) {
		return errors.New("both gasPrice and (maxFeePerGas or maxPriorityFeePerGas) specified")
	}
	// If the tx has completely specified a fee mechanism, no default is needed. This allows users
	// who are not yet synced past London to get defaults for other tx values. See
	// https://github.com/ethereum/go-ethereum/pull/23274 for more information.
	eip1559ParamsSet := args.MaxFeePerGas != nil && args.MaxPriorityFeePerGas != nil
	if (args.GasPrice != nil && !eip1559ParamsSet) || (args.GasPrice == nil && eip1559ParamsSet) {
		// Sanity check the EIP-1559 fee parameters if present.
		if args.GasPrice == nil && args.MaxFeePerGas.ToInt().Cmp(args.MaxPriorityFeePerGas.ToInt()) < 0 {
			return fmt.Errorf("maxFeePerGas (%v) < maxPriorityFeePerGas (%v)", args.MaxFeePerGas, args.MaxPriorityFeePerGas)
		}
		return nil
	}
	// Now attempt to fill in default value depending on whether London is active or not.
	head := b.CurrentHeader()
	if b.ChainConfig().IsLondon(head.Number) {
		// London is active, set maxPriorityFeePerGas and maxFeePerGas.
		if err := args.setLondonFeeDefaults(ctx, head, b); err != nil {
			return err
		}
	} else {
		if args.MaxFeePerGas != nil || args.MaxPriorityFeePerGas != nil {
			return fmt.Errorf("maxFeePerGas and maxPriorityFeePerGas are not valid before London is active")
		}
		// London not active, set gas price.
		price, err := b.SuggestGasTipCap(ctx)
		if err != nil {
			return err
		}
		args.GasPrice = (*hexutil.Big)(price)
	}
	return nil
}

// setLondonFeeDefaults fills in reasonable default fee values for unspecified fields.
func (args *TransactionArgs) setLondonFeeDefaults(ctx context.Context, head *types.Header, b Backend) error {
	// Set maxPriorityFeePerGas if it is missing.
	if args.MaxPriorityFeePerGas == nil {
		tip, err := b.SuggestGasTipCap(ctx)
		if err != nil {
			return err
		}
		args.MaxPriorityFeePerGas = (*hexutil.Big)(tip)
	}
	// Set maxFeePerGas if it is missing.
	if args.MaxFeePerGas == nil {
		// Set the max fee to be 2 times larger than the previous block's base fee.
		// The additional slack allows the tx to not become invalidated if the base
		// fee is rising.
		val := new(big.Int).Add(
			args.MaxPriorityFeePerGas.ToInt(),
			new(big.Int).Mul(head.BaseFee, big.NewInt(2)),
		)
		args.MaxFeePerGas = (*hexutil.Big)(val)
	}
	// Both EIP-1559 fee parameters are now set; sanity check them.
	if args.MaxFeePerGas.ToInt().Cmp(args.MaxPriorityFeePerGas.ToInt()) < 0 {
		return fmt.Errorf("maxFeePerGas (%v) < maxPriorityFeePerGas (%v)", args.MaxFeePerGas, args.MaxPriorityFeePerGas)
	}
	return nil
}

// ToMessage converts the transaction arguments to the Message type used by the
// core evm. This method is used in calls and traces that do not require a real
// live transaction.
func (args *TransactionArgs) ToMessage(globalGasCap uint64, baseFee *big.Int) (*core.Message, error) {
	// Reject invalid combinations of pre- and post-1559 fee styles
	if args.GasPrice != nil && (args.MaxFeePerGas != nil || args.MaxPriorityFeePerGas != nil) {
		return nil, errors.New("both gasPrice and (maxFeePerGas or maxPriorityFeePerGas) specified")
	}
	// Set sender address or use zero address if none specified.
	addr := args.from()

	// Set default gas & gas price if none were set
	gas := globalGasCap
	if gas == 0 {
		gas = uint64(math.MaxUint64 / 2)
	}
	if args.Gas != nil {
		gas = uint64(*args.Gas)
	}
	if globalGasCap != 0 && globalGasCap < gas {
		log.Warn("Caller gas above allowance, capping", "requested", gas, "cap", globalGasCap)
		gas = globalGasCap
	}
	var (
		gasPrice         *big.Int
		gasFeeCap        *big.Int
		gasTipCap        *big.Int
		maxFeePerDataGas *big.Int
	)
	if baseFee == nil {
		// If there's no basefee, then it must be a non-1559 execution
		gasPrice = new(big.Int)
		if args.GasPrice != nil {
			gasPrice = args.GasPrice.ToInt()
		}
		gasFeeCap, gasTipCap = gasPrice, gasPrice
	} else {
		// A basefee is provided, necessitating 1559-type execution
		if args.GasPrice != nil {
			// User specified the legacy gas field, convert to 1559 gas typing
			gasPrice = args.GasPrice.ToInt()
			gasFeeCap, gasTipCap = gasPrice, gasPrice
		} else {
			// User specified 1559 gas fields (or none), use those
			gasFeeCap = new(big.Int)
			if args.MaxFeePerGas != nil {
				gasFeeCap = args.MaxFeePerGas.ToInt()
			}
			gasTipCap = new(big.Int)
			if args.MaxPriorityFeePerGas != nil {
				gasTipCap = args.MaxPriorityFeePerGas.ToInt()
			}
			// Backfill the legacy gasPrice for EVM execution, unless we're all zeroes
			gasPrice = new(big.Int)
			if gasFeeCap.BitLen() > 0 || gasTipCap.BitLen() > 0 {
				gasPrice = math.BigMin(new(big.Int).Add(gasTipCap, baseFee), gasFeeCap)
			}
		}
		if args.MaxFeePerDataGas != nil {
			maxFeePerDataGas = args.MaxFeePerDataGas.ToInt()
		}
	}
	value := new(big.Int)
	if args.Value != nil {
		value = args.Value.ToInt()
	}
	data := args.data()
	var accessList types.AccessList
	if args.AccessList != nil {
		accessList = *args.AccessList
	}
<<<<<<< HEAD
	// The values don't matter. Only its cardinality is used for correct gas estimation
	var fakeDataHashes []common.Hash
	if args.Blobs != nil {
		fakeDataHashes = make([]common.Hash, len(args.Blobs))
	}
	msg := types.NewMessage(addr, args.To, 0, value, gas, gasPrice, gasFeeCap, gasTipCap, maxFeePerDataGas, data, accessList, fakeDataHashes, true)
=======
	msg := &core.Message{
		From:              addr,
		To:                args.To,
		Value:             value,
		GasLimit:          gas,
		GasPrice:          gasPrice,
		GasFeeCap:         gasFeeCap,
		GasTipCap:         gasTipCap,
		Data:              data,
		AccessList:        accessList,
		SkipAccountChecks: true,
	}
>>>>>>> f86913bc
	return msg, nil
}

// toTransaction converts the arguments to a transaction.
// This assumes that setDefaults has been called.
func (args *TransactionArgs) toTransaction() *types.Transaction {
	var data types.TxData
	var opts []types.TxOption
	switch {
	case args.Blobs != nil:
		al := types.AccessList{}
		if args.AccessList != nil {
			al = *args.AccessList
		}
		msg := types.BlobTxMessage{}
		msg.To.Address = (*types.AddressSSZ)(args.To)
		msg.ChainID.SetFromBig((*big.Int)(args.ChainID))
		msg.Nonce = view.Uint64View(*args.Nonce)
		msg.Gas = view.Uint64View(*args.Gas)
		msg.GasFeeCap.SetFromBig((*big.Int)(args.MaxFeePerGas))
		msg.GasTipCap.SetFromBig((*big.Int)(args.MaxPriorityFeePerGas))
		msg.Value.SetFromBig((*big.Int)(args.Value))
		msg.Data = args.data()
		msg.AccessList = types.AccessListView(al)
		commitments, versionedHashes, proofs, err := types.Blobs(args.Blobs).ComputeCommitmentsAndProofs()
		// XXX if blobs are invalid we will omit the wrap-data (and an error will pop-up later)
		if err == nil {
			opts = append(opts, types.WithTxWrapData(&types.BlobTxWrapData{
				BlobKzgs: commitments,
				Blobs:    args.Blobs,
				Proofs:   proofs,
			}))
			msg.BlobVersionedHashes = versionedHashes
		}
		data = &types.SignedBlobTx{Message: msg}
	case args.MaxFeePerGas != nil:
		al := types.AccessList{}
		if args.AccessList != nil {
			al = *args.AccessList
		}
		data = &types.DynamicFeeTx{
			To:         args.To,
			ChainID:    (*big.Int)(args.ChainID),
			Nonce:      uint64(*args.Nonce),
			Gas:        uint64(*args.Gas),
			GasFeeCap:  (*big.Int)(args.MaxFeePerGas),
			GasTipCap:  (*big.Int)(args.MaxPriorityFeePerGas),
			Value:      (*big.Int)(args.Value),
			Data:       args.data(),
			AccessList: al,
		}
	case args.AccessList != nil:
		data = &types.AccessListTx{
			To:         args.To,
			ChainID:    (*big.Int)(args.ChainID),
			Nonce:      uint64(*args.Nonce),
			Gas:        uint64(*args.Gas),
			GasPrice:   (*big.Int)(args.GasPrice),
			Value:      (*big.Int)(args.Value),
			Data:       args.data(),
			AccessList: *args.AccessList,
		}
	default:
		data = &types.LegacyTx{
			To:       args.To,
			Nonce:    uint64(*args.Nonce),
			Gas:      uint64(*args.Gas),
			GasPrice: (*big.Int)(args.GasPrice),
			Value:    (*big.Int)(args.Value),
			Data:     args.data(),
		}
	}
	return types.NewTx(data, opts...)
}

// ToTransaction converts the arguments to a transaction.
// This assumes that setDefaults has been called.
func (args *TransactionArgs) ToTransaction() *types.Transaction {
	return args.toTransaction()
}<|MERGE_RESOLUTION|>--- conflicted
+++ resolved
@@ -273,14 +273,11 @@
 	if args.AccessList != nil {
 		accessList = *args.AccessList
 	}
-<<<<<<< HEAD
 	// The values don't matter. Only its cardinality is used for correct gas estimation
 	var fakeDataHashes []common.Hash
 	if args.Blobs != nil {
 		fakeDataHashes = make([]common.Hash, len(args.Blobs))
 	}
-	msg := types.NewMessage(addr, args.To, 0, value, gas, gasPrice, gasFeeCap, gasTipCap, maxFeePerDataGas, data, accessList, fakeDataHashes, true)
-=======
 	msg := &core.Message{
 		From:              addr,
 		To:                args.To,
@@ -289,11 +286,12 @@
 		GasPrice:          gasPrice,
 		GasFeeCap:         gasFeeCap,
 		GasTipCap:         gasTipCap,
+		MaxFeePerDataGas:  maxFeePerDataGas,
 		Data:              data,
 		AccessList:        accessList,
+		DataHashes:        fakeDataHashes,
 		SkipAccountChecks: true,
 	}
->>>>>>> f86913bc
 	return msg, nil
 }
 
@@ -315,6 +313,7 @@
 		msg.Gas = view.Uint64View(*args.Gas)
 		msg.GasFeeCap.SetFromBig((*big.Int)(args.MaxFeePerGas))
 		msg.GasTipCap.SetFromBig((*big.Int)(args.MaxPriorityFeePerGas))
+		msg.MaxFeePerDataGas.SetFromBig((*big.Int)(args.MaxFeePerDataGas))
 		msg.Value.SetFromBig((*big.Int)(args.Value))
 		msg.Data = args.data()
 		msg.AccessList = types.AccessListView(al)
