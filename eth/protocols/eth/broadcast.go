--- conflicted
+++ resolved
@@ -81,13 +81,8 @@
 			)
 			for i := 0; i < len(queue) && size < maxTxPacketSize; i++ {
 				if tx := p.txpool.Get(queue[i]); tx != nil {
-<<<<<<< HEAD
 					txs = append(txs, types.NewNetworkTransaction(tx))
-					size += tx.Size()
-=======
-					txs = append(txs, tx)
 					size += common.StorageSize(tx.Size())
->>>>>>> f3a005f1
 				}
 				hashesCount++
 			}
