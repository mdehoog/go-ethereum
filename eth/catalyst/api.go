// Copyright 2021 The go-ethereum Authors
// This file is part of the go-ethereum library.
//
// The go-ethereum library is free software: you can redistribute it and/or modify
// it under the terms of the GNU Lesser General Public License as published by
// the Free Software Foundation, either version 3 of the License, or
// (at your option) any later version.
//
// The go-ethereum library is distributed in the hope that it will be useful,
// but WITHOUT ANY WARRANTY; without even the implied warranty of
// MERCHANTABILITY or FITNESS FOR A PARTICULAR PURPOSE. See the
// GNU Lesser General Public License for more details.
//
// You should have received a copy of the GNU Lesser General Public License
// along with the go-ethereum library. If not, see <http://www.gnu.org/licenses/>.

// Package catalyst implements the temporary eth1/eth2 RPC integration.
package catalyst

import (
	"crypto/sha256"
	"encoding/binary"
	"errors"
	"fmt"
	"math/big"
	"sync"
	"time"

	"github.com/ethereum/go-ethereum/common"
	"github.com/ethereum/go-ethereum/common/hexutil"
	"github.com/ethereum/go-ethereum/core/beacon"
	"github.com/ethereum/go-ethereum/core/rawdb"
	"github.com/ethereum/go-ethereum/core/types"
	"github.com/ethereum/go-ethereum/eth"
	"github.com/ethereum/go-ethereum/eth/downloader"
	"github.com/ethereum/go-ethereum/log"
	"github.com/ethereum/go-ethereum/node"
	"github.com/ethereum/go-ethereum/rpc"
)

// Register adds the engine API to the full node.
func Register(stack *node.Node, backend *eth.Ethereum) error {
	log.Warn("Engine API enabled", "protocol", "eth")
	stack.RegisterAPIs([]rpc.API{
		{
			Namespace: "engine",
			Service:   NewConsensusAPI(backend),
			//Authenticated: true,
			Authenticated: false, // TODO(roberto-bayardo): change this to true once we update the beacon client
		},
	})
	return nil
}

const (
	// invalidBlockHitEviction is the number of times an invalid block can be
	// referenced in forkchoice update or new payload before it is attempted
	// to be reprocessed again.
	invalidBlockHitEviction = 128

	// invalidTipsetsCap is the max number of recent block hashes tracked that
	// have lead to some bad ancestor block. It's just an OOM protection.
	invalidTipsetsCap = 512

	// beaconUpdateStartupTimeout is the time to wait for a beacon client to get
	// attached before starting to issue warnings.
	beaconUpdateStartupTimeout = 30 * time.Second

	// beaconUpdateExchangeTimeout is the max time allowed for a beacon client to
	// do a transition config exchange before it's considered offline and the user
	// is warned.
	beaconUpdateExchangeTimeout = 2 * time.Minute

	// beaconUpdateConsensusTimeout is the max time allowed for a beacon client
	// to send a consensus update before it's considered offline and the user is
	// warned.
	beaconUpdateConsensusTimeout = 30 * time.Second

	// beaconUpdateWarnFrequency is the frequency at which to warn the user that
	// the beacon client is offline.
	beaconUpdateWarnFrequency = 5 * time.Minute
)

type ConsensusAPI struct {
	eth *eth.Ethereum

	remoteBlocks *headerQueue  // Cache of remote payloads received
	localBlocks  *payloadQueue // Cache of local payloads generated

	// The forkchoice update and new payload method require us to return the
	// latest valid hash in an invalid chain. To support that return, we need
	// to track historical bad blocks as well as bad tipsets in case a chain
	// is constantly built on it.
	//
	// There are a few important caveats in this mechanism:
	//   - The bad block tracking is ephemeral, in-memory only. We must never
	//     persist any bad block information to disk as a bug in Geth could end
	//     up blocking a valid chain, even if a later Geth update would accept
	//     it.
	//   - Bad blocks will get forgotten after a certain threshold of import
	//     attempts and will be retried. The rationale is that if the network
	//     really-really-really tries to feed us a block, we should give it a
	//     new chance, perhaps us being racey instead of the block being legit
	//     bad (this happened in Geth at a point with import vs. pending race).
	//   - Tracking all the blocks built on top of the bad one could be a bit
	//     problematic, so we will only track the head chain segment of a bad
	//     chain to allow discarding progressing bad chains and side chains,
	//     without tracking too much bad data.
	invalidBlocksHits map[common.Hash]int           // Emhemeral cache to track invalid blocks and their hit count
	invalidTipsets    map[common.Hash]*types.Header // Ephemeral cache to track invalid tipsets and their bad ancestor
	invalidLock       sync.Mutex                    // Protects the invalid maps from concurrent access

	// Geth can appear to be stuck or do strange things if the beacon client is
	// offline or is sending us strange data. Stash some update stats away so
	// that we can warn the user and not have them open issues on our tracker.
	lastTransitionUpdate time.Time
	lastTransitionLock   sync.Mutex
	lastForkchoiceUpdate time.Time
	lastForkchoiceLock   sync.Mutex
	lastNewPayloadUpdate time.Time
	lastNewPayloadLock   sync.Mutex

	forkchoiceLock sync.Mutex // Lock for the forkChoiceUpdated method
	newPayloadLock sync.Mutex // Lock for the NewPayload method
}

// NewConsensusAPI creates a new consensus api for the given backend.
// The underlying blockchain needs to have a valid terminal total difficulty set.
func NewConsensusAPI(eth *eth.Ethereum) *ConsensusAPI {
	if eth.BlockChain().Config().TerminalTotalDifficulty == nil {
		log.Warn("Engine API started but chain not configured for merge yet")
	}
	api := &ConsensusAPI{
		eth:               eth,
		remoteBlocks:      newHeaderQueue(),
		localBlocks:       newPayloadQueue(),
		invalidBlocksHits: make(map[common.Hash]int),
		invalidTipsets:    make(map[common.Hash]*types.Header),
	}
	eth.Downloader().SetBadBlockCallback(api.setInvalidAncestor)
	go api.heartbeat()

	return api
}

// ForkchoiceUpdatedV1 has several responsibilities:
//
// We try to set our blockchain to the headBlock.
//
// If the method is called with an empty head block: we return success, which can be used
// to check if the engine API is enabled.
//
// If the total difficulty was not reached: we return INVALID.
//
// If the finalizedBlockHash is set: we check if we have the finalizedBlockHash in our db,
// if not we start a sync.
//
// If there are payloadAttributes: we try to assemble a block with the payloadAttributes
// and return its payloadID.
func (api *ConsensusAPI) ForkchoiceUpdatedV1(update beacon.ForkchoiceStateV1, payloadAttributes *beacon.PayloadAttributesV1) (beacon.ForkChoiceResponse, error) {
	api.forkchoiceLock.Lock()
	defer api.forkchoiceLock.Unlock()

	log.Trace("Engine API request received", "method", "ForkchoiceUpdated", "head", update.HeadBlockHash, "finalized", update.FinalizedBlockHash, "safe", update.SafeBlockHash)
	if update.HeadBlockHash == (common.Hash{}) {
		log.Warn("Forkchoice requested update to zero hash")
		return beacon.STATUS_INVALID, nil // TODO(karalabe): Why does someone send us this?
	}
	// Stash away the last update to warn the user if the beacon client goes offline
	api.lastForkchoiceLock.Lock()
	api.lastForkchoiceUpdate = time.Now()
	api.lastForkchoiceLock.Unlock()

	// Check whether we have the block yet in our database or not. If not, we'll
	// need to either trigger a sync, or to reject this forkchoice update for a
	// reason.
	block := api.eth.BlockChain().GetBlockByHash(update.HeadBlockHash)
	if block == nil {
		// If this block was previously invalidated, keep rejecting it here too
		if res := api.checkInvalidAncestor(update.HeadBlockHash, update.HeadBlockHash); res != nil {
			return beacon.ForkChoiceResponse{PayloadStatus: *res, PayloadID: nil}, nil
		}
		// If the head hash is unknown (was not given to us in a newPayload request),
		// we cannot resolve the header, so not much to do. This could be extended in
		// the future to resolve from the `eth` network, but it's an unexpected case
		// that should be fixed, not papered over.
		header := api.remoteBlocks.get(update.HeadBlockHash)
		if header == nil {
			log.Warn("Forkchoice requested unknown head", "hash", update.HeadBlockHash)
			return beacon.STATUS_SYNCING, nil
		}
		// Header advertised via a past newPayload request. Start syncing to it.
		// Before we do however, make sure any legacy sync in switched off so we
		// don't accidentally have 2 cycles running.
		if merger := api.eth.Merger(); !merger.TDDReached() {
			merger.ReachTTD()
			api.eth.Downloader().Cancel()
		}
		log.Info("Forkchoice requested sync to new head", "number", header.Number, "hash", header.Hash())
		if err := api.eth.Downloader().BeaconSync(api.eth.SyncMode(), header); err != nil {
			return beacon.STATUS_SYNCING, err
		}
		return beacon.STATUS_SYNCING, nil
	}
	// Block is known locally, just sanity check that the beacon client does not
	// attempt to push us back to before the merge.
	if block.Difficulty().BitLen() > 0 || block.NumberU64() == 0 {
		var (
			td  = api.eth.BlockChain().GetTd(update.HeadBlockHash, block.NumberU64())
			ptd = api.eth.BlockChain().GetTd(block.ParentHash(), block.NumberU64()-1)
			ttd = api.eth.BlockChain().Config().TerminalTotalDifficulty
		)
		if td == nil || (block.NumberU64() > 0 && ptd == nil) {
			log.Error("TDs unavailable for TTD check", "number", block.NumberU64(), "hash", update.HeadBlockHash, "td", td, "parent", block.ParentHash(), "ptd", ptd)
			return beacon.STATUS_INVALID, errors.New("TDs unavailable for TDD check")
		}
		if td.Cmp(ttd) < 0 {
			log.Error("Refusing beacon update to pre-merge", "number", block.NumberU64(), "hash", update.HeadBlockHash, "diff", block.Difficulty(), "age", common.PrettyAge(time.Unix(int64(block.Time()), 0)))
			return beacon.ForkChoiceResponse{PayloadStatus: beacon.INVALID_TERMINAL_BLOCK, PayloadID: nil}, nil
		}
		if block.NumberU64() > 0 && ptd.Cmp(ttd) >= 0 {
			log.Error("Parent block is already post-ttd", "number", block.NumberU64(), "hash", update.HeadBlockHash, "diff", block.Difficulty(), "age", common.PrettyAge(time.Unix(int64(block.Time()), 0)))
			return beacon.ForkChoiceResponse{PayloadStatus: beacon.INVALID_TERMINAL_BLOCK, PayloadID: nil}, nil
		}
	}
	valid := func(id *beacon.PayloadID) beacon.ForkChoiceResponse {
		return beacon.ForkChoiceResponse{
			PayloadStatus: beacon.PayloadStatusV1{Status: beacon.VALID, LatestValidHash: &update.HeadBlockHash},
			PayloadID:     id,
		}
	}
	if rawdb.ReadCanonicalHash(api.eth.ChainDb(), block.NumberU64()) != update.HeadBlockHash {
		// Block is not canonical, set head.
		if latestValid, err := api.eth.BlockChain().SetCanonical(block); err != nil {
			return beacon.ForkChoiceResponse{PayloadStatus: beacon.PayloadStatusV1{Status: beacon.INVALID, LatestValidHash: &latestValid}}, err
		}
	} else if api.eth.BlockChain().CurrentBlock().Hash() == update.HeadBlockHash {
		// If the specified head matches with our local head, do nothing and keep
		// generating the payload. It's a special corner case that a few slots are
		// missing and we are requested to generate the payload in slot.
	} else {
		// If the head block is already in our canonical chain, the beacon client is
		// probably resyncing. Ignore the update.
		log.Info("Ignoring beacon update to old head", "number", block.NumberU64(), "hash", update.HeadBlockHash, "age", common.PrettyAge(time.Unix(int64(block.Time()), 0)), "have", api.eth.BlockChain().CurrentBlock().NumberU64())
		return valid(nil), nil
	}
	api.eth.SetSynced()

	// If the beacon client also advertised a finalized block, mark the local
	// chain final and completely in PoS mode.
	if update.FinalizedBlockHash != (common.Hash{}) {
		if merger := api.eth.Merger(); !merger.PoSFinalized() {
			merger.FinalizePoS()
		}
		// If the finalized block is not in our canonical tree, somethings wrong
		finalBlock := api.eth.BlockChain().GetBlockByHash(update.FinalizedBlockHash)
		if finalBlock == nil {
			log.Warn("Final block not available in database", "hash", update.FinalizedBlockHash)
			return beacon.STATUS_INVALID, beacon.InvalidForkChoiceState.With(errors.New("final block not available in database"))
		} else if rawdb.ReadCanonicalHash(api.eth.ChainDb(), finalBlock.NumberU64()) != update.FinalizedBlockHash {
			log.Warn("Final block not in canonical chain", "number", block.NumberU64(), "hash", update.HeadBlockHash)
			return beacon.STATUS_INVALID, beacon.InvalidForkChoiceState.With(errors.New("final block not in canonical chain"))
		}
		// Set the finalized block
		api.eth.BlockChain().SetFinalized(finalBlock)
	}
	// Check if the safe block hash is in our canonical tree, if not somethings wrong
	if update.SafeBlockHash != (common.Hash{}) {
		safeBlock := api.eth.BlockChain().GetBlockByHash(update.SafeBlockHash)
		if safeBlock == nil {
			log.Warn("Safe block not available in database")
			return beacon.STATUS_INVALID, beacon.InvalidForkChoiceState.With(errors.New("safe block not available in database"))
		}
		if rawdb.ReadCanonicalHash(api.eth.ChainDb(), safeBlock.NumberU64()) != update.SafeBlockHash {
			log.Warn("Safe block not in canonical chain")
			return beacon.STATUS_INVALID, beacon.InvalidForkChoiceState.With(errors.New("safe block not in canonical chain"))
		}
		// Set the safe block
		api.eth.BlockChain().SetSafe(safeBlock)
	}
	// If payload generation was requested, create a new block to be potentially
	// sealed by the beacon client. The payload will be requested later, and we
	// might replace it arbitrarily many times in between.
	if payloadAttributes != nil {
		// Create an empty block first which can be used as a fallback
		empty, err := api.eth.Miner().GetSealingBlockSync(update.HeadBlockHash, payloadAttributes.Timestamp, payloadAttributes.SuggestedFeeRecipient, payloadAttributes.Random, true)
		if err != nil {
			log.Error("Failed to create empty sealing payload", "err", err)
			return valid(nil), beacon.InvalidPayloadAttributes.With(err)
		}
		// Send a request to generate a full block in the background.
		// The result can be obtained via the returned channel.
		resCh, err := api.eth.Miner().GetSealingBlockAsync(update.HeadBlockHash, payloadAttributes.Timestamp, payloadAttributes.SuggestedFeeRecipient, payloadAttributes.Random, false)
		if err != nil {
			log.Error("Failed to create async sealing payload", "err", err)
			return valid(nil), beacon.InvalidPayloadAttributes.With(err)
		}
		id := computePayloadId(update.HeadBlockHash, payloadAttributes)
		api.localBlocks.put(id, &payload{empty: empty, result: resCh})
		return valid(&id), nil
	}
	return valid(nil), nil
}

// ExchangeTransitionConfigurationV1 checks the given configuration against
// the configuration of the node.
func (api *ConsensusAPI) ExchangeTransitionConfigurationV1(config beacon.TransitionConfigurationV1) (*beacon.TransitionConfigurationV1, error) {
	log.Trace("Engine API request received", "method", "ExchangeTransitionConfiguration", "ttd", config.TerminalTotalDifficulty)
	if config.TerminalTotalDifficulty == nil {
		return nil, errors.New("invalid terminal total difficulty")
	}
	// Stash away the last update to warn the user if the beacon client goes offline
	api.lastTransitionLock.Lock()
	api.lastTransitionUpdate = time.Now()
	api.lastTransitionLock.Unlock()

	ttd := api.eth.BlockChain().Config().TerminalTotalDifficulty
	if ttd == nil || ttd.Cmp(config.TerminalTotalDifficulty.ToInt()) != 0 {
		log.Warn("Invalid TTD configured", "geth", ttd, "beacon", config.TerminalTotalDifficulty)
		return nil, fmt.Errorf("invalid ttd: execution %v consensus %v", ttd, config.TerminalTotalDifficulty)
	}
	if config.TerminalBlockHash != (common.Hash{}) {
		if hash := api.eth.BlockChain().GetCanonicalHash(uint64(config.TerminalBlockNumber)); hash == config.TerminalBlockHash {
			return &beacon.TransitionConfigurationV1{
				TerminalTotalDifficulty: (*hexutil.Big)(ttd),
				TerminalBlockHash:       config.TerminalBlockHash,
				TerminalBlockNumber:     config.TerminalBlockNumber,
			}, nil
		}
		return nil, fmt.Errorf("invalid terminal block hash")
	}
	return &beacon.TransitionConfigurationV1{TerminalTotalDifficulty: (*hexutil.Big)(ttd)}, nil
}

// GetPayloadV1 returns a cached payload by id.
func (api *ConsensusAPI) GetPayloadV1(payloadID beacon.PayloadID) (*beacon.ExecutableDataV1, error) {
	log.Trace("Engine API request received", "method", "GetPayload", "id", payloadID)
	block := api.localBlocks.get(payloadID)
	if block == nil {
		return nil, beacon.UnknownPayload
	}
	return beacon.BlockToExecutableData(block), nil
}

// GetBlobsBundleV1 returns a bundle of all blob and corresponding KZG commitments by payload id
func (api *ConsensusAPI) GetBlobsBundleV1(payloadID beacon.PayloadID) (*beacon.BlobsBundleV1, error) {
	log.Trace("Engine API request received", "method", "GetBlobsBundle")
	block := api.localBlocks.get(payloadID)
	if block == nil {
		return nil, beacon.UnknownPayload
	}
	return beacon.BlockToBlobData(block)
}

// NewPayloadV1 creates an Eth1 block, inserts it in the chain, and returns the status of the chain.
func (api *ConsensusAPI) NewPayloadV1(params beacon.ExecutableDataV1) (beacon.PayloadStatusV1, error) {
	// The locking here is, strictly, not required. Without these locks, this can happen:
	//
	// 1. NewPayload( execdata-N ) is invoked from the CL. It goes all the way down to
	//      api.eth.BlockChain().InsertBlockWithoutSetHead, where it is blocked on
	//      e.g database compaction.
	// 2. The call times out on the CL layer, which issues another NewPayload (execdata-N) call.
	//    Similarly, this also get stuck on the same place. Importantly, since the
	//    first call has not gone through, the early checks for "do we already have this block"
	//    will all return false.
	// 3. When the db compaction ends, then N calls inserting the same payload are processed
	//    sequentially.
	// Hence, we use a lock here, to be sure that the previous call has finished before we
	// check whether we already have the block locally.
	api.newPayloadLock.Lock()
	defer api.newPayloadLock.Unlock()

	log.Trace("Engine API request received", "method", "ExecutePayload", "number", params.Number, "hash", params.BlockHash)
	block, err := beacon.ExecutableDataToBlock(params)
	if err != nil {
		log.Debug("Invalid NewPayload params", "params", params, "error", err)
		return beacon.PayloadStatusV1{Status: beacon.INVALIDBLOCKHASH}, nil
	}
	// Stash away the last update to warn the user if the beacon client goes offline
	api.lastNewPayloadLock.Lock()
	api.lastNewPayloadUpdate = time.Now()
	api.lastNewPayloadLock.Unlock()

	// If we already have the block locally, ignore the entire execution and just
	// return a fake success.
	if block := api.eth.BlockChain().GetBlockByHash(params.BlockHash); block != nil {
		log.Warn("Ignoring already known beacon payload", "number", params.Number, "hash", params.BlockHash, "age", common.PrettyAge(time.Unix(int64(block.Time()), 0)))
		hash := block.Hash()
		return beacon.PayloadStatusV1{Status: beacon.VALID, LatestValidHash: &hash}, nil
	}
	// If this block was rejected previously, keep rejecting it
	if res := api.checkInvalidAncestor(block.Hash(), block.Hash()); res != nil {
		return *res, nil
	}
	// If the parent is missing, we - in theory - could trigger a sync, but that
	// would also entail a reorg. That is problematic if multiple sibling blocks
	// are being fed to us, and even more so, if some semi-distant uncle shortens
	// our live chain. As such, payload execution will not permit reorgs and thus
	// will not trigger a sync cycle. That is fine though, if we get a fork choice
	// update after legit payload executions.
	parent := api.eth.BlockChain().GetBlock(block.ParentHash(), block.NumberU64()-1)
	if parent == nil {
		return api.delayPayloadImport(block)
	}
	// We have an existing parent, do some sanity checks to avoid the beacon client
	// triggering too early
	var (
		ptd  = api.eth.BlockChain().GetTd(parent.Hash(), parent.NumberU64())
		ttd  = api.eth.BlockChain().Config().TerminalTotalDifficulty
		gptd = api.eth.BlockChain().GetTd(parent.ParentHash(), parent.NumberU64()-1)
	)
	if ptd.Cmp(ttd) < 0 {
		log.Warn("Ignoring pre-merge payload", "number", params.Number, "hash", params.BlockHash, "td", ptd, "ttd", ttd)
		return beacon.INVALID_TERMINAL_BLOCK, nil
	}
	if parent.Difficulty().BitLen() > 0 && gptd != nil && gptd.Cmp(ttd) >= 0 {
		log.Error("Ignoring pre-merge parent block", "number", params.Number, "hash", params.BlockHash, "td", ptd, "ttd", ttd)
		return beacon.INVALID_TERMINAL_BLOCK, nil
	}
	if block.Time() <= parent.Time() {
		log.Warn("Invalid timestamp", "parent", block.Time(), "block", block.Time())
		return api.invalid(errors.New("invalid timestamp"), parent.Header()), nil
	}
	// Another cornercase: if the node is in snap sync mode, but the CL client
	// tries to make it import a block. That should be denied as pushing something
	// into the database directly will conflict with the assumptions of snap sync
	// that it has an empty db that it can fill itself.
	if api.eth.SyncMode() != downloader.FullSync {
		return api.delayPayloadImport(block)
	}
	if !api.eth.BlockChain().HasBlockAndState(block.ParentHash(), block.NumberU64()-1) {
		api.remoteBlocks.put(block.Hash(), block.Header())
		log.Warn("State not available, ignoring new payload")
		return beacon.PayloadStatusV1{Status: beacon.ACCEPTED}, nil
	}
	log.Trace("Inserting block without sethead", "hash", block.Hash(), "number", block.Number)
	if err := api.eth.BlockChain().InsertBlockWithoutSetHead(block); err != nil {
		log.Warn("NewPayloadV1: inserting block failed", "error", err)

		api.invalidLock.Lock()
		api.invalidBlocksHits[block.Hash()] = 1
		api.invalidTipsets[block.Hash()] = block.Header()
		api.invalidLock.Unlock()

		return api.invalid(err, parent.Header()), nil
	}
	// We've accepted a valid payload from the beacon client. Mark the local
	// chain transitions to notify other subsystems (e.g. downloader) of the
	// behavioral change.
	if merger := api.eth.Merger(); !merger.TDDReached() {
		merger.ReachTTD()
		api.eth.Downloader().Cancel()
	}
	hash := block.Hash()
	return beacon.PayloadStatusV1{Status: beacon.VALID, LatestValidHash: &hash}, nil
}

// computePayloadId computes a pseudo-random payloadid, based on the parameters.
func computePayloadId(headBlockHash common.Hash, params *beacon.PayloadAttributesV1) beacon.PayloadID {
	// Hash
	hasher := sha256.New()
	hasher.Write(headBlockHash[:])
	binary.Write(hasher, binary.BigEndian, params.Timestamp)
	hasher.Write(params.Random[:])
	hasher.Write(params.SuggestedFeeRecipient[:])
	var out beacon.PayloadID
	copy(out[:], hasher.Sum(nil)[:8])
	return out
}

// delayPayloadImport stashes the given block away for import at a later time,
// either via a forkchoice update or a sync extension. This method is meant to
// be called by the newpayload command when the block seems to be ok, but some
// prerequisite prevents it from being processed (e.g. no parent, or snap sync).
func (api *ConsensusAPI) delayPayloadImport(block *types.Block) (beacon.PayloadStatusV1, error) {
	// Sanity check that this block's parent is not on a previously invalidated
	// chain. If it is, mark the block as invalid too.
	if res := api.checkInvalidAncestor(block.ParentHash(), block.Hash()); res != nil {
		return *res, nil
	}
	// Stash the block away for a potential forced forkchoice update to it
	// at a later time.
	api.remoteBlocks.put(block.Hash(), block.Header())

	// Although we don't want to trigger a sync, if there is one already in
	// progress, try to extend if with the current payload request to relieve
	// some strain from the forkchoice update.
	if err := api.eth.Downloader().BeaconExtend(api.eth.SyncMode(), block.Header()); err == nil {
		log.Debug("Payload accepted for sync extension", "number", block.NumberU64(), "hash", block.Hash())
		return beacon.PayloadStatusV1{Status: beacon.SYNCING}, nil
	}
	// Either no beacon sync was started yet, or it rejected the delivered
	// payload as non-integratable on top of the existing sync. We'll just
	// have to rely on the beacon client to forcefully update the head with
	// a forkchoice update request.
	if api.eth.SyncMode() == downloader.FullSync {
		// In full sync mode, failure to import a well-formed block can only mean
		// that the parent state is missing and the syncer rejected extending the
		// current cycle with the new payload.
		log.Warn("Ignoring payload with missing parent", "number", block.NumberU64(), "hash", block.Hash(), "parent", block.ParentHash())
	} else {
		// In non-full sync mode (i.e. snap sync) all payloads are rejected until
		// snap sync terminates as snap sync relies on direct database injections
		// and cannot afford concurrent out-if-band modifications via imports.
		log.Warn("Ignoring payload while snap syncing", "number", block.NumberU64(), "hash", block.Hash())
	}
	return beacon.PayloadStatusV1{Status: beacon.SYNCING}, nil
}

// setInvalidAncestor is a callback for the downloader to notify us if a bad block
// is encountered during the async sync.
func (api *ConsensusAPI) setInvalidAncestor(invalid *types.Header, origin *types.Header) {
	api.invalidLock.Lock()
	defer api.invalidLock.Unlock()

	api.invalidTipsets[origin.Hash()] = invalid
	api.invalidBlocksHits[invalid.Hash()]++
}

// checkInvalidAncestor checks whether the specified chain end links to a known
// bad ancestor. If yes, it constructs the payload failure response to return.
func (api *ConsensusAPI) checkInvalidAncestor(check common.Hash, head common.Hash) *beacon.PayloadStatusV1 {
	api.invalidLock.Lock()
	defer api.invalidLock.Unlock()

	// If the hash to check is unknown, return valid
	invalid, ok := api.invalidTipsets[check]
	if !ok {
		return nil
	}
	// If the bad hash was hit too many times, evict it and try to reprocess in
	// the hopes that we have a data race that we can exit out of.
	badHash := invalid.Hash()

	api.invalidBlocksHits[badHash]++
	if api.invalidBlocksHits[badHash] >= invalidBlockHitEviction {
		log.Warn("Too many bad block import attempt, trying", "number", invalid.Number, "hash", badHash)
		delete(api.invalidBlocksHits, badHash)

		for descendant, badHeader := range api.invalidTipsets {
			if badHeader.Hash() == badHash {
				delete(api.invalidTipsets, descendant)
			}
		}
		return nil
	}
	// Not too many failures yet, mark the head of the invalid chain as invalid
	if check != head {
		log.Warn("Marked new chain head as invalid", "hash", head, "badnumber", invalid.Number, "badhash", badHash)
		for len(api.invalidTipsets) >= invalidTipsetsCap {
			for key := range api.invalidTipsets {
				delete(api.invalidTipsets, key)
				break
			}
		}
		api.invalidTipsets[head] = invalid
	}
	// If the last valid hash is the terminal pow block, return 0x0 for latest valid hash
	lastValid := &invalid.ParentHash
	if header := api.eth.BlockChain().GetHeader(invalid.ParentHash, invalid.Number.Uint64()-1); header != nil && header.Difficulty.Sign() != 0 {
		lastValid = &common.Hash{}
	}
	failure := "links to previously rejected block"
	return &beacon.PayloadStatusV1{
		Status:          beacon.INVALID,
		LatestValidHash: lastValid,
		ValidationError: &failure,
	}
}

// invalid returns a response "INVALID" with the latest valid hash supplied by latest or to the current head
// if no latestValid block was provided.
func (api *ConsensusAPI) invalid(err error, latestValid *types.Header) beacon.PayloadStatusV1 {
	currentHash := api.eth.BlockChain().CurrentBlock().Hash()
	if latestValid != nil {
		// Set latest valid hash to 0x0 if parent is PoW block
		currentHash = common.Hash{}
		if latestValid.Difficulty.BitLen() == 0 {
			// Otherwise set latest valid hash to parent hash
			currentHash = latestValid.Hash()
		}
	}
	errorMsg := err.Error()
	return beacon.PayloadStatusV1{Status: beacon.INVALID, LatestValidHash: &currentHash, ValidationError: &errorMsg}
}

// heartbeat loops indefinitely, and checks if there have been beacon client updates
// received in the last while. If not - or if they but strange ones - it warns the
// user that something might be off with their consensus node.
//
// TODO(karalabe): Spin this goroutine down somehow
func (api *ConsensusAPI) heartbeat() {
	// Sleep a bit on startup since there's obviously no beacon client yet
	// attached, so no need to print scary warnings to the user.
	time.Sleep(beaconUpdateStartupTimeout)

	var (
		offlineLogged time.Time
		ttd           = api.eth.BlockChain().Config().TerminalTotalDifficulty
	)
	// If the network is not yet merged/merging, don't bother continuing.
	if ttd == nil {
		return
	}
	for {
		// Sleep a bit and retrieve the last known consensus updates
		time.Sleep(5 * time.Second)

		api.lastTransitionLock.Lock()
		lastTransitionUpdate := api.lastTransitionUpdate
		api.lastTransitionLock.Unlock()

		api.lastForkchoiceLock.Lock()
		lastForkchoiceUpdate := api.lastForkchoiceUpdate
		api.lastForkchoiceLock.Unlock()

		api.lastNewPayloadLock.Lock()
		lastNewPayloadUpdate := api.lastNewPayloadUpdate
		api.lastNewPayloadLock.Unlock()

		// If there have been no updates for the past while, warn the user
		// that the beacon client is probably offline
		if api.eth.BlockChain().Config().TerminalTotalDifficultyPassed || api.eth.Merger().TDDReached() {
			if time.Since(lastForkchoiceUpdate) <= beaconUpdateConsensusTimeout || time.Since(lastNewPayloadUpdate) <= beaconUpdateConsensusTimeout {
				offlineLogged = time.Time{}
				continue
			}
			if time.Since(lastTransitionUpdate) > beaconUpdateExchangeTimeout {
				if time.Since(offlineLogged) > beaconUpdateWarnFrequency {
					if lastTransitionUpdate.IsZero() {
						log.Warn("Post-merge network, but no beacon client seen. Please launch one to follow the chain!")
					} else {
						log.Warn("Previously seen beacon client is offline. Please ensure it is operational to follow the chain!")
					}
					offlineLogged = time.Now()
				}
				continue
			} else {
				offlineLogged = time.Time{}
			}
			if time.Since(offlineLogged) > beaconUpdateWarnFrequency {
				if lastForkchoiceUpdate.IsZero() && lastNewPayloadUpdate.IsZero() {
					log.Warn("Beacon client online, but never received consensus updates. Please ensure your beacon client is operational to follow the chain!")
				} else {
					log.Warn("Beacon client online, but no consensus updates received in a while. Please fix your beacon client to follow the chain!")
				}
				offlineLogged = time.Now()
			}
			continue
		}
		if time.Since(lastTransitionUpdate) <= beaconUpdateExchangeTimeout {
			offlineLogged = time.Time{}
			continue
		}
		if time.Since(offlineLogged) > beaconUpdateWarnFrequency {
			// Retrieve the last few blocks and make a rough estimate as
			// to when the merge transition should happen
			var (
				chain = api.eth.BlockChain()
				head  = chain.CurrentHeader()
				htd   = chain.GetTd(head.Hash(), head.Number.Uint64())
			)
			if htd.Cmp(ttd) >= 0 {
				if lastTransitionUpdate.IsZero() {
					log.Warn("Merge already reached, but no beacon client seen. Please launch one to follow the chain!")
				} else {
					log.Warn("Merge already reached, but previously seen beacon client is offline. Please ensure it is operational to follow the chain!")
				}
				offlineLogged = time.Now()
				continue
			} else {
				offlineLogged = time.Time{}
			}
			var eta time.Duration
			if head.Number.Uint64() > 0 {
				// Accumulate the last 64 difficulties to estimate the growth
				var (
					deltaDiff uint64
					deltaTime uint64
					current   = head
				)
				for i := 0; i < 64; i++ {
					parent := chain.GetHeader(current.ParentHash, current.Number.Uint64()-1)
					if parent == nil {
						break
					}
					deltaDiff += current.Difficulty.Uint64()
					deltaTime += current.Time - parent.Time
					current = parent
				}
				// Estimate an ETA based on the block times and the difficulty growth
				if deltaTime > 0 {
					growth := deltaDiff / deltaTime
					left := new(big.Int).Sub(ttd, htd)
					eta = time.Duration(new(big.Int).Div(left, new(big.Int).SetUint64(growth+1)).Uint64()) * time.Second
				}
			}
			message := "Merge is configured, but previously seen beacon client is offline. Please ensure it is operational before the transition arrives!"
			if lastTransitionUpdate.IsZero() {
				message = "Merge is configured, but no beacon client seen. Please ensure you have one available before the transition arrives!"
			}
			if eta < time.Second {
				log.Warn(message)
			} else {
				log.Warn(message, "eta", common.PrettyAge(time.Now().Add(-eta))) // weird hack, but duration formatted doesn't handle days
			}
<<<<<<< HEAD
=======
			var eta time.Duration
			if head.Number.Uint64() > 0 {
				// Accumulate the last 64 difficulties to estimate the growth
				var (
					deltaDiff uint64
					deltaTime uint64
					current   = head
				)
				for i := 0; i < 64; i++ {
					parent := chain.GetHeader(current.ParentHash, current.Number.Uint64()-1)
					if parent == nil {
						break
					}
					deltaDiff += current.Difficulty.Uint64()
					deltaTime += current.Time - parent.Time
					current = parent
				}
				// Estimate an ETA based on the block times and the difficulty growth
				if deltaTime > 0 {
					growth := deltaDiff / deltaTime
					left := new(big.Int).Sub(ttd, htd)
					eta = time.Duration(new(big.Int).Div(left, new(big.Int).SetUint64(growth+1)).Uint64()) * time.Second
				}
			}
			message := "Merge is configured, but previously seen beacon client is offline. Please ensure it is operational before the transition arrives!"
			if lastTransitionUpdate.IsZero() {
				message = "Merge is configured, but no beacon client seen. Please ensure you have one available before the transition arrives!"
			}
			if eta < time.Second {
				log.Warn(message)
			} else {
				log.Warn(message, "eta", common.PrettyAge(time.Now().Add(-eta))) // weird hack, but duration formatted doesn't handle days
			}
>>>>>>> fc3e6d01
			offlineLogged = time.Now()
		}
	}
}<|MERGE_RESOLUTION|>--- conflicted
+++ resolved
@@ -668,8 +668,6 @@
 				}
 				offlineLogged = time.Now()
 				continue
-			} else {
-				offlineLogged = time.Time{}
 			}
 			var eta time.Duration
 			if head.Number.Uint64() > 0 {
@@ -704,42 +702,6 @@
 			} else {
 				log.Warn(message, "eta", common.PrettyAge(time.Now().Add(-eta))) // weird hack, but duration formatted doesn't handle days
 			}
-<<<<<<< HEAD
-=======
-			var eta time.Duration
-			if head.Number.Uint64() > 0 {
-				// Accumulate the last 64 difficulties to estimate the growth
-				var (
-					deltaDiff uint64
-					deltaTime uint64
-					current   = head
-				)
-				for i := 0; i < 64; i++ {
-					parent := chain.GetHeader(current.ParentHash, current.Number.Uint64()-1)
-					if parent == nil {
-						break
-					}
-					deltaDiff += current.Difficulty.Uint64()
-					deltaTime += current.Time - parent.Time
-					current = parent
-				}
-				// Estimate an ETA based on the block times and the difficulty growth
-				if deltaTime > 0 {
-					growth := deltaDiff / deltaTime
-					left := new(big.Int).Sub(ttd, htd)
-					eta = time.Duration(new(big.Int).Div(left, new(big.Int).SetUint64(growth+1)).Uint64()) * time.Second
-				}
-			}
-			message := "Merge is configured, but previously seen beacon client is offline. Please ensure it is operational before the transition arrives!"
-			if lastTransitionUpdate.IsZero() {
-				message = "Merge is configured, but no beacon client seen. Please ensure you have one available before the transition arrives!"
-			}
-			if eta < time.Second {
-				log.Warn(message)
-			} else {
-				log.Warn(message, "eta", common.PrettyAge(time.Now().Add(-eta))) // weird hack, but duration formatted doesn't handle days
-			}
->>>>>>> fc3e6d01
 			offlineLogged = time.Now()
 		}
 	}
