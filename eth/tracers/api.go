--- conflicted
+++ resolved
@@ -303,7 +303,6 @@
 		go func() {
 			defer pend.Done()
 
-<<<<<<< HEAD
 			// Fetch and execute the next block trace taskCh
 			for task := range taskCh {
 				signer := types.MakeSigner(api.backend.ChainConfig(), task.block.Number())
@@ -317,14 +316,6 @@
 					excessDataGas = parent.Header().ExcessDataGas
 				}
 				blockCtx := core.NewEVMBlockContext(task.block.Header(), excessDataGas, api.chainContext(ctx), nil)
-=======
-			// Fetch and execute the block trace taskCh
-			for task := range taskCh {
-				var (
-					signer   = types.MakeSigner(api.backend.ChainConfig(), task.block.Number())
-					blockCtx = core.NewEVMBlockContext(task.block.Header(), api.chainContext(ctx), nil)
-				)
->>>>>>> fc3e6d01
 				// Trace all the transactions contained within
 				for i, tx := range task.block.Transactions() {
 					msg, _ := tx.AsMessage(signer, task.block.BaseFee())
@@ -891,7 +882,6 @@
 		reexec = *config.Reexec
 	}
 	statedb, release, err := api.backend.StateAtBlock(ctx, block, reexec, nil, true, false)
-<<<<<<< HEAD
 	if err != nil {
 		return nil, err
 	}
@@ -906,14 +896,6 @@
 	defer release()
 
 	vmctx := core.NewEVMBlockContext(block.Header(), excessDataGas, api.chainContext(ctx), nil)
-=======
-	if err != nil {
-		return nil, err
-	}
-	defer release()
-
-	vmctx := core.NewEVMBlockContext(block.Header(), api.chainContext(ctx), nil)
->>>>>>> fc3e6d01
 	// Apply the customization rules if required.
 	if config != nil {
 		if err := config.StateOverrides.Apply(statedb); err != nil {
