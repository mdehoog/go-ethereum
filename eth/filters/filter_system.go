--- conflicted
+++ resolved
@@ -36,7 +36,6 @@
 	"github.com/ethereum/go-ethereum/log"
 	"github.com/ethereum/go-ethereum/params"
 	"github.com/ethereum/go-ethereum/rpc"
-	lru "github.com/hashicorp/golang-lru"
 )
 
 // Config represents the configuration of the filter system.
@@ -63,11 +62,8 @@
 	GetLogs(ctx context.Context, blockHash common.Hash, number uint64) ([][]*types.Log, error)
 	PendingBlockAndReceipts() (*types.Block, types.Receipts)
 
-<<<<<<< HEAD
-=======
 	CurrentHeader() *types.Header
 	ChainConfig() *params.ChainConfig
->>>>>>> c2e0abce
 	SubscribeNewTxsEvent(chan<- core.NewTxsEvent) event.Subscription
 	SubscribeChainEvent(ch chan<- core.ChainEvent) event.Subscription
 	SubscribeRemovedLogsEvent(ch chan<- core.RemovedLogsEvent) event.Subscription
@@ -81,31 +77,16 @@
 // FilterSystem holds resources shared by all filters.
 type FilterSystem struct {
 	backend   Backend
-<<<<<<< HEAD
-	logsCache *lru.Cache
-=======
 	logsCache *lru.Cache[common.Hash, [][]*types.Log]
->>>>>>> c2e0abce
 	cfg       *Config
 }
 
 // NewFilterSystem creates a filter system.
 func NewFilterSystem(backend Backend, config Config) *FilterSystem {
 	config = config.withDefaults()
-<<<<<<< HEAD
-
-	cache, err := lru.New(config.LogCacheSize)
-	if err != nil {
-		panic(err)
-	}
-	return &FilterSystem{
-		backend:   backend,
-		logsCache: cache,
-=======
 	return &FilterSystem{
 		backend:   backend,
 		logsCache: lru.NewCache[common.Hash, [][]*types.Log](config.LogCacheSize),
->>>>>>> c2e0abce
 		cfg:       &config,
 	}
 }
@@ -114,11 +95,7 @@
 func (sys *FilterSystem) cachedGetLogs(ctx context.Context, blockHash common.Hash, number uint64) ([][]*types.Log, error) {
 	cached, ok := sys.logsCache.Get(blockHash)
 	if ok {
-<<<<<<< HEAD
-		return cached.([][]*types.Log), nil
-=======
 		return cached, nil
->>>>>>> c2e0abce
 	}
 
 	logs, err := sys.backend.GetLogs(ctx, blockHash, number)
