// Copyright 2021 The go-ethereum Authors
// This file is part of go-ethereum.
//
// go-ethereum is free software: you can redistribute it and/or modify
// it under the terms of the GNU General Public License as published by
// the Free Software Foundation, either version 3 of the License, or
// (at your option) any later version.
//
// go-ethereum is distributed in the hope that it will be useful,
// but WITHOUT ANY WARRANTY; without even the implied warranty of
// MERCHANTABILITY or FITNESS FOR A PARTICULAR PURPOSE. See the
// GNU General Public License for more details.
//
// You should have received a copy of the GNU General Public License
// along with go-ethereum. If not, see <http://www.gnu.org/licenses/>.

package ethtest

import (
	"fmt"
	"net"
	"reflect"
	"strings"
	"time"

	"github.com/davecgh/go-spew/spew"
	"github.com/ethereum/go-ethereum/common"
	"github.com/ethereum/go-ethereum/core/types"
	"github.com/ethereum/go-ethereum/crypto"
	"github.com/ethereum/go-ethereum/eth/protocols/eth"
	"github.com/ethereum/go-ethereum/internal/utesting"
	"github.com/ethereum/go-ethereum/p2p"
	"github.com/ethereum/go-ethereum/p2p/rlpx"
)

var (
	pretty = spew.ConfigState{
		Indent:                  "  ",
		DisableCapacities:       true,
		DisablePointerAddresses: true,
		SortKeys:                true,
	}
	timeout = 20 * time.Second
)

// dial attempts to dial the given node and perform a handshake,
// returning the created Conn if successful.
func (s *Suite) dial() (*Conn, error) {
	// dial
	fd, err := net.Dial("tcp", fmt.Sprintf("%v:%d", s.Dest.IP(), s.Dest.TCP()))
	if err != nil {
		return nil, err
	}
	conn := Conn{Conn: rlpx.NewConn(fd, s.Dest.Pubkey())}
	// do encHandshake
	conn.ourKey, _ = crypto.GenerateKey()
	_, err = conn.Handshake(conn.ourKey)
	if err != nil {
		conn.Close()
		return nil, err
	}
	// set default p2p capabilities
	conn.caps = []p2p.Cap{
		{Name: "eth", Version: 66},
		{Name: "eth", Version: 67},
		{Name: "eth", Version: 68},
	}
	conn.ourHighestProtoVersion = 68
	return &conn, nil
}

// dialSnap creates a connection with snap/1 capability.
func (s *Suite) dialSnap() (*Conn, error) {
	conn, err := s.dial()
	if err != nil {
		return nil, fmt.Errorf("dial failed: %v", err)
	}
	conn.caps = append(conn.caps, p2p.Cap{Name: "snap", Version: 1})
	conn.ourHighestSnapProtoVersion = 1
	return conn, nil
}

// peer performs both the protocol handshake and the status message
// exchange with the node in order to peer with it.
func (c *Conn) peer(chain *Chain, status *Status) error {
	if err := c.handshake(); err != nil {
		return fmt.Errorf("handshake failed: %v", err)
	}
	if _, err := c.statusExchange(chain, status); err != nil {
		return fmt.Errorf("status exchange failed: %v", err)
	}
	return nil
}

// handshake performs a protocol handshake with the node.
func (c *Conn) handshake() error {
	defer c.SetDeadline(time.Time{})
	c.SetDeadline(time.Now().Add(10 * time.Second))
	// write hello to client
	pub0 := crypto.FromECDSAPub(&c.ourKey.PublicKey)[1:]
	ourHandshake := &Hello{
		Version: 5,
		Caps:    c.caps,
		ID:      pub0,
	}
	if err := c.Write(ourHandshake); err != nil {
		return fmt.Errorf("write to connection failed: %v", err)
	}
	// read hello from client
	switch msg := c.Read().(type) {
	case *Hello:
		// set snappy if version is at least 5
		if msg.Version >= 5 {
			c.SetSnappy(true)
		}
		c.negotiateEthProtocol(msg.Caps)
		if c.negotiatedProtoVersion == 0 {
			return fmt.Errorf("could not negotiate eth protocol (remote caps: %v, local eth version: %v)", msg.Caps, c.ourHighestProtoVersion)
		}
		// If we require snap, verify that it was negotiated
		if c.ourHighestSnapProtoVersion != c.negotiatedSnapProtoVersion {
			return fmt.Errorf("could not negotiate snap protocol (remote caps: %v, local snap version: %v)", msg.Caps, c.ourHighestSnapProtoVersion)
		}
		return nil
	default:
		return fmt.Errorf("bad handshake: %#v", msg)
	}
}

// negotiateEthProtocol sets the Conn's eth protocol version to highest
// advertised capability from peer.
func (c *Conn) negotiateEthProtocol(caps []p2p.Cap) {
	var highestEthVersion uint
	var highestSnapVersion uint
	for _, capability := range caps {
		switch capability.Name {
		case "eth":
			if capability.Version > highestEthVersion && capability.Version <= c.ourHighestProtoVersion {
				highestEthVersion = capability.Version
			}
		case "snap":
			if capability.Version > highestSnapVersion && capability.Version <= c.ourHighestSnapProtoVersion {
				highestSnapVersion = capability.Version
			}
		}
	}
	c.negotiatedProtoVersion = highestEthVersion
	c.negotiatedSnapProtoVersion = highestSnapVersion
}

// statusExchange performs a `Status` message exchange with the given node.
func (c *Conn) statusExchange(chain *Chain, status *Status) (Message, error) {
	defer c.SetDeadline(time.Time{})
	c.SetDeadline(time.Now().Add(20 * time.Second))

	// read status message from client
	var message Message
loop:
	for {
		switch msg := c.Read().(type) {
		case *Status:
			if have, want := msg.Head, chain.blocks[chain.Len()-1].Hash(); have != want {
				return nil, fmt.Errorf("wrong head block in status, want:  %#x (block %d) have %#x",
					want, chain.blocks[chain.Len()-1].NumberU64(), have)
			}
			if have, want := msg.TD.Cmp(chain.TD()), 0; have != want {
				return nil, fmt.Errorf("wrong TD in status: have %v want %v", have, want)
			}
			if have, want := msg.ForkID, chain.ForkID(); !reflect.DeepEqual(have, want) {
				return nil, fmt.Errorf("wrong fork ID in status: have %v, want %v", have, want)
			}
			if have, want := msg.ProtocolVersion, c.ourHighestProtoVersion; have != uint32(want) {
				return nil, fmt.Errorf("wrong protocol version: have %v, want %v", have, want)
			}
			message = msg
			break loop
		case *Disconnect:
			return nil, fmt.Errorf("disconnect received: %v", msg.Reason)
		case *Ping:
			c.Write(&Pong{}) // TODO (renaynay): in the future, this should be an error
			// (PINGs should not be a response upon fresh connection)
		default:
			return nil, fmt.Errorf("bad status message: %s", pretty.Sdump(msg))
		}
	}
	// make sure eth protocol version is set for negotiation
	if c.negotiatedProtoVersion == 0 {
		return nil, fmt.Errorf("eth protocol version must be set in Conn")
	}
	if status == nil {
		// default status message
		status = &Status{
			ProtocolVersion: uint32(c.negotiatedProtoVersion),
			NetworkID:       chain.chainConfig.ChainID.Uint64(),
			TD:              chain.TD(),
			Head:            chain.blocks[chain.Len()-1].Hash(),
			Genesis:         chain.blocks[0].Hash(),
			ForkID:          chain.ForkID(),
		}
	}
	if err := c.Write(status); err != nil {
		return nil, fmt.Errorf("write to connection failed: %v", err)
	}
	return message, nil
}

// createSendAndRecvConns creates two connections, one for sending messages to the
// node, and one for receiving messages from the node.
func (s *Suite) createSendAndRecvConns() (*Conn, *Conn, error) {
	sendConn, err := s.dial()
	if err != nil {
		return nil, nil, fmt.Errorf("dial failed: %v", err)
	}
	recvConn, err := s.dial()
	if err != nil {
		sendConn.Close()
		return nil, nil, fmt.Errorf("dial failed: %v", err)
	}
	return sendConn, recvConn, nil
}

// readAndServe serves GetBlockHeaders requests while waiting
// on another message from the node.
func (c *Conn) readAndServe(chain *Chain, timeout time.Duration) Message {
	start := time.Now()
	for time.Since(start) < timeout {
		c.SetReadDeadline(time.Now().Add(10 * time.Second))

		msg := c.Read()
		switch msg := msg.(type) {
		case *Ping:
			c.Write(&Pong{})
		case *GetBlockHeaders:
			headers, err := chain.GetHeaders(msg)
			if err != nil {
				return errorf("could not get headers for inbound header request: %v", err)
			}
			resp := &BlockHeaders{
				RequestId:          msg.ReqID(),
				BlockHeadersPacket: eth.BlockHeadersPacket(headers),
			}
			if err := c.Write(resp); err != nil {
				return errorf("could not write to connection: %v", err)
			}
		default:
			return msg
		}
	}
	return errorf("no message received within %v", timeout)
}

// headersRequest executes the given `GetBlockHeaders` request.
func (c *Conn) headersRequest(request *GetBlockHeaders, chain *Chain, reqID uint64) ([]*types.Header, error) {
	defer c.SetReadDeadline(time.Time{})
	c.SetReadDeadline(time.Now().Add(20 * time.Second))

	// write request
	request.RequestId = reqID
	if err := c.Write(request); err != nil {
		return nil, fmt.Errorf("could not write to connection: %v", err)
	}

	// wait for response
	msg := c.waitForResponse(chain, timeout, request.RequestId)
	resp, ok := msg.(*BlockHeaders)
	if !ok {
		return nil, fmt.Errorf("unexpected message received: %s", pretty.Sdump(msg))
	}
	headers := []*types.Header(resp.BlockHeadersPacket)
	return headers, nil
}

func (c *Conn) snapRequest(msg Message, id uint64, chain *Chain) (Message, error) {
	defer c.SetReadDeadline(time.Time{})
	c.SetReadDeadline(time.Now().Add(5 * time.Second))
	if err := c.Write(msg); err != nil {
		return nil, fmt.Errorf("could not write to connection: %v", err)
	}
	return c.ReadSnap(id)
}

// headersMatch returns whether the received headers match the given request
func headersMatch(expected []*types.Header, headers []*types.Header) bool {
	return reflect.DeepEqual(expected, headers)
}

// waitForResponse reads from the connection until a response with the expected
// request ID is received.
func (c *Conn) waitForResponse(chain *Chain, timeout time.Duration, requestID uint64) Message {
	for {
		msg := c.readAndServe(chain, timeout)
		if msg.ReqID() == requestID {
			return msg
		}
	}
}

// sendNextBlock broadcasts the next block in the chain and waits
// for the node to propagate the block and import it into its chain.
func (s *Suite) sendNextBlock() error {
	// set up sending and receiving connections
	sendConn, recvConn, err := s.createSendAndRecvConns()
	if err != nil {
		return err
	}
	defer sendConn.Close()
	defer recvConn.Close()
	if err = sendConn.peer(s.chain, nil); err != nil {
		return fmt.Errorf("peering failed: %v", err)
	}
	if err = recvConn.peer(s.chain, nil); err != nil {
		return fmt.Errorf("peering failed: %v", err)
	}
	// create new block announcement
	nextBlock := s.fullChain.blocks[s.chain.Len()]
	blockAnnouncement := &NewBlock{
		Block: nextBlock,
		TD:    s.fullChain.TotalDifficultyAt(s.chain.Len()),
	}
	// send announcement and wait for node to request the header
	if err = s.testAnnounce(sendConn, recvConn, blockAnnouncement); err != nil {
		return fmt.Errorf("failed to announce block: %v", err)
	}
	// wait for client to update its chain
	if err = s.waitForBlockImport(recvConn, nextBlock); err != nil {
		return fmt.Errorf("failed to receive confirmation of block import: %v", err)
	}
	// update test suite chain
	s.chain.blocks = append(s.chain.blocks, nextBlock)
	return nil
}

// testAnnounce writes a block announcement to the node and waits for the node
// to propagate it.
func (s *Suite) testAnnounce(sendConn, receiveConn *Conn, blockAnnouncement *NewBlock) error {
	if err := sendConn.Write(blockAnnouncement); err != nil {
		return fmt.Errorf("could not write to connection: %v", err)
	}
	return s.waitAnnounce(receiveConn, blockAnnouncement)
}

// waitAnnounce waits for a NewBlock or NewBlockHashes announcement from the node.
func (s *Suite) waitAnnounce(conn *Conn, blockAnnouncement *NewBlock) error {
	for {
		switch msg := conn.readAndServe(s.chain, timeout).(type) {
		case *NewBlock:
			if !reflect.DeepEqual(blockAnnouncement.Block.Header(), msg.Block.Header()) {
				return fmt.Errorf("wrong header in block announcement: \nexpected %v "+
					"\ngot %v", blockAnnouncement.Block.Header(), msg.Block.Header())
			}
			if !reflect.DeepEqual(blockAnnouncement.TD, msg.TD) {
				return fmt.Errorf("wrong TD in announcement: expected %v, got %v", blockAnnouncement.TD, msg.TD)
			}
			return nil
		case *NewBlockHashes:
			hashes := *msg
			if blockAnnouncement.Block.Hash() != hashes[0].Hash {
				return fmt.Errorf("wrong block hash in announcement: expected %v, got %v", blockAnnouncement.Block.Hash(), hashes[0].Hash)
			}
			return nil

		// ignore tx announcements from previous tests
<<<<<<< HEAD
=======
		case *NewPooledTransactionHashes66:
			continue
>>>>>>> c2e0abce
		case *NewPooledTransactionHashes:
			continue
		case *Transactions:
			continue

		default:
			return fmt.Errorf("unexpected: %s", pretty.Sdump(msg))
		}
	}
}

func (s *Suite) waitForBlockImport(conn *Conn, block *types.Block) error {
	defer conn.SetReadDeadline(time.Time{})
	conn.SetReadDeadline(time.Now().Add(20 * time.Second))
	// create request
	req := &GetBlockHeaders{
		GetBlockHeadersPacket: &eth.GetBlockHeadersPacket{
			Origin: eth.HashOrNumber{Hash: block.Hash()},
			Amount: 1,
		},
	}

	// loop until BlockHeaders response contains desired block, confirming the
	// node imported the block
	for {
		requestID := uint64(54)
		headers, err := conn.headersRequest(req, s.chain, requestID)
		if err != nil {
			return fmt.Errorf("GetBlockHeader request failed: %v", err)
		}
		// if headers response is empty, node hasn't imported block yet, try again
		if len(headers) == 0 {
			time.Sleep(100 * time.Millisecond)
			continue
		}
		if !reflect.DeepEqual(block.Header(), headers[0]) {
			return fmt.Errorf("wrong header returned: wanted %v, got %v", block.Header(), headers[0])
		}
		return nil
	}
}

func (s *Suite) oldAnnounce() error {
	sendConn, receiveConn, err := s.createSendAndRecvConns()
	if err != nil {
		return err
	}
	defer sendConn.Close()
	defer receiveConn.Close()
	if err := sendConn.peer(s.chain, nil); err != nil {
		return fmt.Errorf("peering failed: %v", err)
	}
	if err := receiveConn.peer(s.chain, nil); err != nil {
		return fmt.Errorf("peering failed: %v", err)
	}
	// create old block announcement
	oldBlockAnnounce := &NewBlock{
		Block: s.chain.blocks[len(s.chain.blocks)/2],
		TD:    s.chain.blocks[len(s.chain.blocks)/2].Difficulty(),
	}
	if err := sendConn.Write(oldBlockAnnounce); err != nil {
		return fmt.Errorf("could not write to connection: %v", err)
	}
	// wait to see if the announcement is propagated
	switch msg := receiveConn.readAndServe(s.chain, time.Second*8).(type) {
	case *NewBlock:
		block := *msg
		if block.Block.Hash() == oldBlockAnnounce.Block.Hash() {
			return fmt.Errorf("unexpected: block propagated: %s", pretty.Sdump(msg))
		}
	case *NewBlockHashes:
		hashes := *msg
		for _, hash := range hashes {
			if hash.Hash == oldBlockAnnounce.Block.Hash() {
				return fmt.Errorf("unexpected: block announced: %s", pretty.Sdump(msg))
			}
		}
	case *Error:
		errMsg := *msg
		// check to make sure error is timeout (propagation didn't come through == test successful)
		if !strings.Contains(errMsg.String(), "timeout") {
			return fmt.Errorf("unexpected error: %v", pretty.Sdump(msg))
		}
	default:
		return fmt.Errorf("unexpected: %s", pretty.Sdump(msg))
	}
	return nil
}

func (s *Suite) maliciousHandshakes(t *utesting.T) error {
	conn, err := s.dial()
	if err != nil {
		return fmt.Errorf("dial failed: %v", err)
	}
	defer conn.Close()

	// write hello to client
	pub0 := crypto.FromECDSAPub(&conn.ourKey.PublicKey)[1:]
	handshakes := []*Hello{
		{
			Version: 5,
			Caps: []p2p.Cap{
				{Name: largeString(2), Version: 64},
			},
			ID: pub0,
		},
		{
			Version: 5,
			Caps: []p2p.Cap{
				{Name: "eth", Version: 64},
				{Name: "eth", Version: 65},
			},
			ID: append(pub0, byte(0)),
		},
		{
			Version: 5,
			Caps: []p2p.Cap{
				{Name: "eth", Version: 64},
				{Name: "eth", Version: 65},
			},
			ID: append(pub0, pub0...),
		},
		{
			Version: 5,
			Caps: []p2p.Cap{
				{Name: "eth", Version: 64},
				{Name: "eth", Version: 65},
			},
			ID: largeBuffer(2),
		},
		{
			Version: 5,
			Caps: []p2p.Cap{
				{Name: largeString(2), Version: 64},
			},
			ID: largeBuffer(2),
		},
	}
	for i, handshake := range handshakes {
		t.Logf("Testing malicious handshake %v\n", i)
		if err := conn.Write(handshake); err != nil {
			return fmt.Errorf("could not write to connection: %v", err)
		}
		// check that the peer disconnected
		for i := 0; i < 2; i++ {
			switch msg := conn.readAndServe(s.chain, 20*time.Second).(type) {
			case *Disconnect:
			case *Error:
			case *Hello:
				// Discard one hello as Hello's are sent concurrently
				continue
			default:
				return fmt.Errorf("unexpected: %s", pretty.Sdump(msg))
			}
		}
		// dial for the next round
		conn, err = s.dial()
		if err != nil {
			return fmt.Errorf("dial failed: %v", err)
		}
	}
	return nil
}

func (s *Suite) maliciousStatus(conn *Conn) error {
	if err := conn.handshake(); err != nil {
		return fmt.Errorf("handshake failed: %v", err)
	}
	status := &Status{
		ProtocolVersion: uint32(conn.negotiatedProtoVersion),
		NetworkID:       s.chain.chainConfig.ChainID.Uint64(),
		TD:              largeNumber(2),
		Head:            s.chain.blocks[s.chain.Len()-1].Hash(),
		Genesis:         s.chain.blocks[0].Hash(),
		ForkID:          s.chain.ForkID(),
	}

	// get status
	msg, err := conn.statusExchange(s.chain, status)
	if err != nil {
		return fmt.Errorf("status exchange failed: %v", err)
	}
	switch msg := msg.(type) {
	case *Status:
	default:
		return fmt.Errorf("expected status, got: %#v ", msg)
	}

	// wait for disconnect
	switch msg := conn.readAndServe(s.chain, timeout).(type) {
	case *Disconnect:
		return nil
	case *Error:
		return nil
	default:
		return fmt.Errorf("expected disconnect, got: %s", pretty.Sdump(msg))
	}
}

func (s *Suite) hashAnnounce() error {
	// create connections
	sendConn, recvConn, err := s.createSendAndRecvConns()
	if err != nil {
		return fmt.Errorf("failed to create connections: %v", err)
	}
	defer sendConn.Close()
	defer recvConn.Close()
	if err := sendConn.peer(s.chain, nil); err != nil {
		return fmt.Errorf("peering failed: %v", err)
	}
	if err := recvConn.peer(s.chain, nil); err != nil {
		return fmt.Errorf("peering failed: %v", err)
	}

	// create NewBlockHashes announcement
	type anno struct {
		Hash   common.Hash // Hash of one particular block being announced
		Number uint64      // Number of one particular block being announced
	}
	nextBlock := s.fullChain.blocks[s.chain.Len()]
	announcement := anno{Hash: nextBlock.Hash(), Number: nextBlock.Number().Uint64()}
	newBlockHash := &NewBlockHashes{announcement}
	if err := sendConn.Write(newBlockHash); err != nil {
		return fmt.Errorf("failed to write to connection: %v", err)
	}

	// Announcement sent, now wait for a header request
	msg := sendConn.Read()
	blockHeaderReq, ok := msg.(*GetBlockHeaders)
	if !ok {
		return fmt.Errorf("unexpected %s", pretty.Sdump(msg))
	}
	if blockHeaderReq.Amount != 1 {
		return fmt.Errorf("unexpected number of block headers requested: %v", blockHeaderReq.Amount)
	}
	if blockHeaderReq.Origin.Hash != announcement.Hash {
		return fmt.Errorf("unexpected block header requested. Announced:\n %v\n Remote request:\n%v",
			pretty.Sdump(announcement),
			pretty.Sdump(blockHeaderReq))
	}
	err = sendConn.Write(&BlockHeaders{
		RequestId:          blockHeaderReq.ReqID(),
		BlockHeadersPacket: eth.BlockHeadersPacket{nextBlock.Header()},
	})
	if err != nil {
		return fmt.Errorf("failed to write to connection: %v", err)
	}

	// wait for block announcement
	msg = recvConn.readAndServe(s.chain, timeout)
	switch msg := msg.(type) {
	case *NewBlockHashes:
		hashes := *msg
		if len(hashes) != 1 {
			return fmt.Errorf("unexpected new block hash announcement: wanted 1 announcement, got %d", len(hashes))
		}
		if nextBlock.Hash() != hashes[0].Hash {
			return fmt.Errorf("unexpected block hash announcement, wanted %v, got %v", nextBlock.Hash(),
				hashes[0].Hash)
		}

	case *NewBlock:
		// node should only propagate NewBlock without having requested the body if the body is empty
		nextBlockBody := nextBlock.Body()
		if len(nextBlockBody.Transactions) != 0 || len(nextBlockBody.Uncles) != 0 {
			return fmt.Errorf("unexpected non-empty new block propagated: %s", pretty.Sdump(msg))
		}
		if msg.Block.Hash() != nextBlock.Hash() {
			return fmt.Errorf("mismatched hash of propagated new block: wanted %v, got %v",
				nextBlock.Hash(), msg.Block.Hash())
		}
		// check to make sure header matches header that was sent to the node
		if !reflect.DeepEqual(nextBlock.Header(), msg.Block.Header()) {
			return fmt.Errorf("incorrect header received: wanted %v, got %v", nextBlock.Header(), msg.Block.Header())
		}
	default:
		return fmt.Errorf("unexpected: %s", pretty.Sdump(msg))
	}
	// confirm node imported block
	if err := s.waitForBlockImport(recvConn, nextBlock); err != nil {
		return fmt.Errorf("error waiting for node to import new block: %v", err)
	}
	// update the chain
	s.chain.blocks = append(s.chain.blocks, nextBlock)
	return nil
}<|MERGE_RESOLUTION|>--- conflicted
+++ resolved
@@ -360,11 +360,8 @@
 			return nil
 
 		// ignore tx announcements from previous tests
-<<<<<<< HEAD
-=======
 		case *NewPooledTransactionHashes66:
 			continue
->>>>>>> c2e0abce
 		case *NewPooledTransactionHashes:
 			continue
 		case *Transactions:
