// Copyright 2015 The go-ethereum Authors
// This file is part of the go-ethereum library.
//
// The go-ethereum library is free software: you can redistribute it and/or modify
// it under the terms of the GNU Lesser General Public License as published by
// the Free Software Foundation, either version 3 of the License, or
// (at your option) any later version.
//
// The go-ethereum library is distributed in the hope that it will be useful,
// but WITHOUT ANY WARRANTY; without even the implied warranty of
// MERCHANTABILITY or FITNESS FOR A PARTICULAR PURPOSE. See the
// GNU Lesser General Public License for more details.
//
// You should have received a copy of the GNU Lesser General Public License
// along with the go-ethereum library. If not, see <http://www.gnu.org/licenses/>.

package backends

import (
	"context"
	"errors"
	"fmt"
	"math/big"
	"sync"
	"time"

	"github.com/ethereum/go-ethereum"
	"github.com/ethereum/go-ethereum/accounts/abi"
	"github.com/ethereum/go-ethereum/accounts/abi/bind"
	"github.com/ethereum/go-ethereum/common"
	"github.com/ethereum/go-ethereum/common/hexutil"
	"github.com/ethereum/go-ethereum/common/math"
	"github.com/ethereum/go-ethereum/consensus/ethash"
	"github.com/ethereum/go-ethereum/core"
	"github.com/ethereum/go-ethereum/core/bloombits"
	"github.com/ethereum/go-ethereum/core/rawdb"
	"github.com/ethereum/go-ethereum/core/state"
	"github.com/ethereum/go-ethereum/core/types"
	"github.com/ethereum/go-ethereum/core/vm"
	"github.com/ethereum/go-ethereum/eth/filters"
	"github.com/ethereum/go-ethereum/ethdb"
	"github.com/ethereum/go-ethereum/event"
	"github.com/ethereum/go-ethereum/log"
	"github.com/ethereum/go-ethereum/params"
	"github.com/ethereum/go-ethereum/rpc"
)

// This nil assignment ensures at compile time that SimulatedBackend implements bind.ContractBackend.
var _ bind.ContractBackend = (*SimulatedBackend)(nil)

var (
	errBlockNumberUnsupported  = errors.New("simulatedBackend cannot access blocks other than the latest block")
	errBlockDoesNotExist       = errors.New("block does not exist in blockchain")
	errTransactionDoesNotExist = errors.New("transaction does not exist")
)

// SimulatedBackend implements bind.ContractBackend, simulating a blockchain in
// the background. Its main purpose is to allow for easy testing of contract bindings.
// Simulated backend implements the following interfaces:
// ChainReader, ChainStateReader, ContractBackend, ContractCaller, ContractFilterer, ContractTransactor,
// DeployBackend, GasEstimator, GasPricer, LogFilterer, PendingContractCaller, TransactionReader, and TransactionSender
type SimulatedBackend struct {
	database   ethdb.Database   // In memory database to store our testing data
	blockchain *core.BlockChain // Ethereum blockchain to handle the consensus

	mu              sync.Mutex
	pendingBlock    *types.Block   // Currently pending block that will be imported on request
	pendingState    *state.StateDB // Currently pending state that will be the active on request
	pendingReceipts types.Receipts // Currently receipts for the pending block

	events       *filters.EventSystem  // for filtering log events live
	filterSystem *filters.FilterSystem // for filtering database logs

	config *params.ChainConfig
}

// NewSimulatedBackendWithDatabase creates a new binding backend based on the given database
// and uses a simulated blockchain for testing purposes.
// A simulated backend always uses chainID 1337.
func NewSimulatedBackendWithDatabase(database ethdb.Database, alloc core.GenesisAlloc, gasLimit uint64) *SimulatedBackend {
	genesis := core.Genesis{
		Config:   params.AllEthashProtocolChanges,
		GasLimit: gasLimit,
		Alloc:    alloc,
	}
	blockchain, _ := core.NewBlockChain(database, nil, &genesis, nil, ethash.NewFaker(), vm.Config{}, nil, nil)

	backend := &SimulatedBackend{
		database:   database,
		blockchain: blockchain,
		config:     genesis.Config,
	}

	filterBackend := &filterBackend{database, blockchain, backend}
	backend.filterSystem = filters.NewFilterSystem(filterBackend, filters.Config{})
	backend.events = filters.NewEventSystem(backend.filterSystem, false)

	header := backend.blockchain.CurrentBlock()
	block := backend.blockchain.GetBlock(header.Hash(), header.Number.Uint64())

	backend.rollback(block)
	return backend
}

// NewSimulatedBackend creates a new binding backend using a simulated blockchain
// for testing purposes.
// A simulated backend always uses chainID 1337.
func NewSimulatedBackend(alloc core.GenesisAlloc, gasLimit uint64) *SimulatedBackend {
	return NewSimulatedBackendWithDatabase(rawdb.NewMemoryDatabase(), alloc, gasLimit)
}

// Close terminates the underlying blockchain's update loop.
func (b *SimulatedBackend) Close() error {
	b.blockchain.Stop()
	return nil
}

// Commit imports all the pending transactions as a single block and starts a
// fresh new state.
func (b *SimulatedBackend) Commit() common.Hash {
	b.mu.Lock()
	defer b.mu.Unlock()

	if _, err := b.blockchain.InsertChain([]*types.Block{b.pendingBlock}); err != nil {
		panic(err) // This cannot happen unless the simulator is wrong, fail in that case
	}
	blockHash := b.pendingBlock.Hash()

	// Using the last inserted block here makes it possible to build on a side
	// chain after a fork.
	b.rollback(b.pendingBlock)

	return blockHash
}

// Rollback aborts all pending transactions, reverting to the last committed state.
func (b *SimulatedBackend) Rollback() {
	b.mu.Lock()
	defer b.mu.Unlock()

	header := b.blockchain.CurrentBlock()
	block := b.blockchain.GetBlock(header.Hash(), header.Number.Uint64())

	b.rollback(block)
}

func (b *SimulatedBackend) rollback(parent *types.Block) {
	blocks, _ := core.GenerateChain(b.config, parent, ethash.NewFaker(), b.database, 1, func(int, *core.BlockGen) {})

	b.pendingBlock = blocks[0]
	b.pendingState, _ = state.New(b.pendingBlock.Root(), b.blockchain.StateCache(), nil)
}

// Fork creates a side-chain that can be used to simulate reorgs.
//
// This function should be called with the ancestor block where the new side
// chain should be started. Transactions (old and new) can then be applied on
// top and Commit-ed.
//
// Note, the side-chain will only become canonical (and trigger the events) when
// it becomes longer. Until then CallContract will still operate on the current
// canonical chain.
//
// There is a % chance that the side chain becomes canonical at the same length
// to simulate live network behavior.
func (b *SimulatedBackend) Fork(ctx context.Context, parent common.Hash) error {
	b.mu.Lock()
	defer b.mu.Unlock()

	if len(b.pendingBlock.Transactions()) != 0 {
		return errors.New("pending block dirty")
	}
	block, err := b.blockByHash(ctx, parent)
	if err != nil {
		return err
	}
	b.rollback(block)
	return nil
}

// stateByBlockNumber retrieves a state by a given blocknumber.
func (b *SimulatedBackend) stateByBlockNumber(ctx context.Context, blockNumber *big.Int) (*state.StateDB, error) {
	if blockNumber == nil || blockNumber.Cmp(b.blockchain.CurrentBlock().Number) == 0 {
		return b.blockchain.State()
	}
	block, err := b.blockByNumber(ctx, blockNumber)
	if err != nil {
		return nil, err
	}
	return b.blockchain.StateAt(block.Root())
}

// CodeAt returns the code associated with a certain account in the blockchain.
func (b *SimulatedBackend) CodeAt(ctx context.Context, contract common.Address, blockNumber *big.Int) ([]byte, error) {
	b.mu.Lock()
	defer b.mu.Unlock()

	stateDB, err := b.stateByBlockNumber(ctx, blockNumber)
	if err != nil {
		return nil, err
	}

	return stateDB.GetCode(contract), nil
}

// BalanceAt returns the wei balance of a certain account in the blockchain.
func (b *SimulatedBackend) BalanceAt(ctx context.Context, contract common.Address, blockNumber *big.Int) (*big.Int, error) {
	b.mu.Lock()
	defer b.mu.Unlock()

	stateDB, err := b.stateByBlockNumber(ctx, blockNumber)
	if err != nil {
		return nil, err
	}

	return stateDB.GetBalance(contract), nil
}

// NonceAt returns the nonce of a certain account in the blockchain.
func (b *SimulatedBackend) NonceAt(ctx context.Context, contract common.Address, blockNumber *big.Int) (uint64, error) {
	b.mu.Lock()
	defer b.mu.Unlock()

	stateDB, err := b.stateByBlockNumber(ctx, blockNumber)
	if err != nil {
		return 0, err
	}

	return stateDB.GetNonce(contract), nil
}

// StorageAt returns the value of key in the storage of an account in the blockchain.
func (b *SimulatedBackend) StorageAt(ctx context.Context, contract common.Address, key common.Hash, blockNumber *big.Int) ([]byte, error) {
	b.mu.Lock()
	defer b.mu.Unlock()

	stateDB, err := b.stateByBlockNumber(ctx, blockNumber)
	if err != nil {
		return nil, err
	}

	val := stateDB.GetState(contract, key)
	return val[:], nil
}

// TransactionReceipt returns the receipt of a transaction.
func (b *SimulatedBackend) TransactionReceipt(ctx context.Context, txHash common.Hash) (*types.Receipt, error) {
	b.mu.Lock()
	defer b.mu.Unlock()

	receipt, _, _, _ := rawdb.ReadReceipt(b.database, txHash, b.config)
	if receipt == nil {
		return nil, ethereum.NotFound
	}
	return receipt, nil
}

// TransactionByHash checks the pool of pending transactions in addition to the
// blockchain. The isPending return value indicates whether the transaction has been
// mined yet. Note that the transaction may not be part of the canonical chain even if
// it's not pending.
func (b *SimulatedBackend) TransactionByHash(ctx context.Context, txHash common.Hash) (*types.Transaction, bool, error) {
	b.mu.Lock()
	defer b.mu.Unlock()

	tx := b.pendingBlock.Transaction(txHash)
	if tx != nil {
		return tx, true, nil
	}
	tx, _, _, _ = rawdb.ReadTransaction(b.database, txHash)
	if tx != nil {
		return tx, false, nil
	}
	return nil, false, ethereum.NotFound
}

// BlockByHash retrieves a block based on the block hash.
func (b *SimulatedBackend) BlockByHash(ctx context.Context, hash common.Hash) (*types.Block, error) {
	b.mu.Lock()
	defer b.mu.Unlock()

	return b.blockByHash(ctx, hash)
}

// blockByHash retrieves a block based on the block hash without Locking.
func (b *SimulatedBackend) blockByHash(ctx context.Context, hash common.Hash) (*types.Block, error) {
	if hash == b.pendingBlock.Hash() {
		return b.pendingBlock, nil
	}

	block := b.blockchain.GetBlockByHash(hash)
	if block != nil {
		return block, nil
	}

	return nil, errBlockDoesNotExist
}

// BlockByNumber retrieves a block from the database by number, caching it
// (associated with its hash) if found.
func (b *SimulatedBackend) BlockByNumber(ctx context.Context, number *big.Int) (*types.Block, error) {
	b.mu.Lock()
	defer b.mu.Unlock()

	return b.blockByNumber(ctx, number)
}

// blockByNumber retrieves a block from the database by number, caching it
// (associated with its hash) if found without Lock.
func (b *SimulatedBackend) blockByNumber(ctx context.Context, number *big.Int) (*types.Block, error) {
	if number == nil || number.Cmp(b.pendingBlock.Number()) == 0 {
		return b.blockByHash(ctx, b.blockchain.CurrentBlock().Hash())
	}

	block := b.blockchain.GetBlockByNumber(uint64(number.Int64()))
	if block == nil {
		return nil, errBlockDoesNotExist
	}

	return block, nil
}

// HeaderByHash returns a block header from the current canonical chain.
func (b *SimulatedBackend) HeaderByHash(ctx context.Context, hash common.Hash) (*types.Header, error) {
	b.mu.Lock()
	defer b.mu.Unlock()

	if hash == b.pendingBlock.Hash() {
		return b.pendingBlock.Header(), nil
	}

	header := b.blockchain.GetHeaderByHash(hash)
	if header == nil {
		return nil, errBlockDoesNotExist
	}

	return header, nil
}

// HeaderByNumber returns a block header from the current canonical chain. If number is
// nil, the latest known header is returned.
func (b *SimulatedBackend) HeaderByNumber(ctx context.Context, block *big.Int) (*types.Header, error) {
	b.mu.Lock()
	defer b.mu.Unlock()

	if block == nil || block.Cmp(b.pendingBlock.Number()) == 0 {
		return b.blockchain.CurrentHeader(), nil
	}

	return b.blockchain.GetHeaderByNumber(uint64(block.Int64())), nil
}

// TransactionCount returns the number of transactions in a given block.
func (b *SimulatedBackend) TransactionCount(ctx context.Context, blockHash common.Hash) (uint, error) {
	b.mu.Lock()
	defer b.mu.Unlock()

	if blockHash == b.pendingBlock.Hash() {
		return uint(b.pendingBlock.Transactions().Len()), nil
	}

	block := b.blockchain.GetBlockByHash(blockHash)
	if block == nil {
		return uint(0), errBlockDoesNotExist
	}

	return uint(block.Transactions().Len()), nil
}

// TransactionInBlock returns the transaction for a specific block at a specific index.
func (b *SimulatedBackend) TransactionInBlock(ctx context.Context, blockHash common.Hash, index uint) (*types.Transaction, error) {
	b.mu.Lock()
	defer b.mu.Unlock()

	if blockHash == b.pendingBlock.Hash() {
		transactions := b.pendingBlock.Transactions()
		if uint(len(transactions)) < index+1 {
			return nil, errTransactionDoesNotExist
		}

		return transactions[index], nil
	}

	block := b.blockchain.GetBlockByHash(blockHash)
	if block == nil {
		return nil, errBlockDoesNotExist
	}

	transactions := block.Transactions()
	if uint(len(transactions)) < index+1 {
		return nil, errTransactionDoesNotExist
	}

	return transactions[index], nil
}

// PendingCodeAt returns the code associated with an account in the pending state.
func (b *SimulatedBackend) PendingCodeAt(ctx context.Context, contract common.Address) ([]byte, error) {
	b.mu.Lock()
	defer b.mu.Unlock()

	return b.pendingState.GetCode(contract), nil
}

func newRevertError(result *core.ExecutionResult) *revertError {
	reason, errUnpack := abi.UnpackRevert(result.Revert())
	err := errors.New("execution reverted")
	if errUnpack == nil {
		err = fmt.Errorf("execution reverted: %v", reason)
	}
	return &revertError{
		error:  err,
		reason: hexutil.Encode(result.Revert()),
	}
}

// revertError is an API error that encompasses an EVM revert with JSON error
// code and a binary data blob.
type revertError struct {
	error
	reason string // revert reason hex encoded
}

// ErrorCode returns the JSON error code for a revert.
// See: https://github.com/ethereum/wiki/wiki/JSON-RPC-Error-Codes-Improvement-Proposal
func (e *revertError) ErrorCode() int {
	return 3
}

// ErrorData returns the hex encoded revert reason.
func (e *revertError) ErrorData() interface{} {
	return e.reason
}

// CallContract executes a contract call.
func (b *SimulatedBackend) CallContract(ctx context.Context, call ethereum.CallMsg, blockNumber *big.Int) ([]byte, error) {
	b.mu.Lock()
	defer b.mu.Unlock()

	if blockNumber != nil && blockNumber.Cmp(b.blockchain.CurrentBlock().Number) != 0 {
		return nil, errBlockNumberUnsupported
	}
	stateDB, err := b.blockchain.State()
	if err != nil {
		return nil, err
	}
	res, err := b.callContract(ctx, call, b.blockchain.CurrentBlock(), stateDB)
	if err != nil {
		return nil, err
	}
	// If the result contains a revert reason, try to unpack and return it.
	if len(res.Revert()) > 0 {
		return nil, newRevertError(res)
	}
	return res.Return(), res.Err
}

// PendingCallContract executes a contract call on the pending state.
func (b *SimulatedBackend) PendingCallContract(ctx context.Context, call ethereum.CallMsg) ([]byte, error) {
	b.mu.Lock()
	defer b.mu.Unlock()
	defer b.pendingState.RevertToSnapshot(b.pendingState.Snapshot())

	res, err := b.callContract(ctx, call, b.pendingBlock.Header(), b.pendingState)
	if err != nil {
		return nil, err
	}
	// If the result contains a revert reason, try to unpack and return it.
	if len(res.Revert()) > 0 {
		return nil, newRevertError(res)
	}
	return res.Return(), res.Err
}

// PendingNonceAt implements PendingStateReader.PendingNonceAt, retrieving
// the nonce currently pending for the account.
func (b *SimulatedBackend) PendingNonceAt(ctx context.Context, account common.Address) (uint64, error) {
	b.mu.Lock()
	defer b.mu.Unlock()

	return b.pendingState.GetOrNewStateObject(account).Nonce(), nil
}

// SuggestGasPrice implements ContractTransactor.SuggestGasPrice. Since the simulated
// chain doesn't have miners, we just return a gas price of 1 for any call.
func (b *SimulatedBackend) SuggestGasPrice(ctx context.Context) (*big.Int, error) {
	b.mu.Lock()
	defer b.mu.Unlock()

	if b.pendingBlock.Header().BaseFee != nil {
		return b.pendingBlock.Header().BaseFee, nil
	}
	return big.NewInt(1), nil
}

// SuggestGasTipCap implements ContractTransactor.SuggestGasTipCap. Since the simulated
// chain doesn't have miners, we just return a gas tip of 1 for any call.
func (b *SimulatedBackend) SuggestGasTipCap(ctx context.Context) (*big.Int, error) {
	return big.NewInt(1), nil
}

// EstimateGas executes the requested code against the currently pending block/state and
// returns the used amount of gas.
func (b *SimulatedBackend) EstimateGas(ctx context.Context, call ethereum.CallMsg) (uint64, error) {
	b.mu.Lock()
	defer b.mu.Unlock()

	// Determine the lowest and highest possible gas limits to binary search in between
	var (
		lo  uint64 = params.TxGas - 1
		hi  uint64
		cap uint64
	)
	if call.Gas >= params.TxGas {
		hi = call.Gas
	} else {
		hi = b.pendingBlock.GasLimit()
	}
	// Normalize the max fee per gas the call is willing to spend.
	var feeCap *big.Int
	if call.GasPrice != nil && (call.GasFeeCap != nil || call.GasTipCap != nil) {
		return 0, errors.New("both gasPrice and (maxFeePerGas or maxPriorityFeePerGas) specified")
	} else if call.GasPrice != nil {
		feeCap = call.GasPrice
	} else if call.GasFeeCap != nil {
		feeCap = call.GasFeeCap
	} else {
		feeCap = common.Big0
	}
	// Recap the highest gas allowance with account's balance.
	if feeCap.BitLen() != 0 {
		balance := b.pendingState.GetBalance(call.From) // from can't be nil
		available := new(big.Int).Set(balance)
		if call.Value != nil {
			if call.Value.Cmp(available) >= 0 {
				return 0, core.ErrInsufficientFundsForTransfer
			}
			available.Sub(available, call.Value)
		}
		allowance := new(big.Int).Div(available, feeCap)
		if allowance.IsUint64() && hi > allowance.Uint64() {
			transfer := call.Value
			if transfer == nil {
				transfer = new(big.Int)
			}
			log.Warn("Gas estimation capped by limited funds", "original", hi, "balance", balance,
				"sent", transfer, "feecap", feeCap, "fundable", allowance)
			hi = allowance.Uint64()
		}
	}
	cap = hi

	// Create a helper to check if a gas allowance results in an executable transaction
	executable := func(gas uint64) (bool, *core.ExecutionResult, error) {
		call.Gas = gas

		snapshot := b.pendingState.Snapshot()
		res, err := b.callContract(ctx, call, b.pendingBlock.Header(), b.pendingState)
		b.pendingState.RevertToSnapshot(snapshot)

		if err != nil {
			if errors.Is(err, core.ErrIntrinsicGas) {
				return true, nil, nil // Special case, raise gas limit
			}
			return true, nil, err // Bail out
		}
		return res.Failed(), res, nil
	}
	// Execute the binary search and hone in on an executable gas limit
	for lo+1 < hi {
		mid := (hi + lo) / 2
		failed, _, err := executable(mid)

		// If the error is not nil(consensus error), it means the provided message
		// call or transaction will never be accepted no matter how much gas it is
		// assigned. Return the error directly, don't struggle any more
		if err != nil {
			return 0, err
		}
		if failed {
			lo = mid
		} else {
			hi = mid
		}
	}
	// Reject the transaction as invalid if it still fails at the highest allowance
	if hi == cap {
		failed, result, err := executable(hi)
		if err != nil {
			return 0, err
		}
		if failed {
			if result != nil && result.Err != vm.ErrOutOfGas {
				if len(result.Revert()) > 0 {
					return 0, newRevertError(result)
				}
				return 0, result.Err
			}
			// Otherwise, the specified gas cap is too low
			return 0, fmt.Errorf("gas required exceeds allowance (%d)", cap)
		}
	}
	return hi, nil
}

// callContract implements common code between normal and pending contract calls.
// state is modified during execution, make sure to copy it if necessary.
func (b *SimulatedBackend) callContract(ctx context.Context, call ethereum.CallMsg, header *types.Header, stateDB *state.StateDB) (*core.ExecutionResult, error) {
	// Gas prices post 1559 need to be initialized
	if call.GasPrice != nil && (call.GasFeeCap != nil || call.GasTipCap != nil) {
		return nil, errors.New("both gasPrice and (maxFeePerGas or maxPriorityFeePerGas) specified")
	}
	head := b.blockchain.CurrentHeader()
	if !b.blockchain.Config().IsLondon(head.Number) {
		// If there's no basefee, then it must be a non-1559 execution
		if call.GasPrice == nil {
			call.GasPrice = new(big.Int)
		}
		call.GasFeeCap, call.GasTipCap = call.GasPrice, call.GasPrice
	} else {
		// A basefee is provided, necessitating 1559-type execution
		if call.GasPrice != nil {
			// User specified the legacy gas field, convert to 1559 gas typing
			call.GasFeeCap, call.GasTipCap = call.GasPrice, call.GasPrice
		} else {
			// User specified 1559 gas fields (or none), use those
			if call.GasFeeCap == nil {
				call.GasFeeCap = new(big.Int)
			}
			if call.GasTipCap == nil {
				call.GasTipCap = new(big.Int)
			}
			// Backfill the legacy gasPrice for EVM execution, unless we're all zeroes
			call.GasPrice = new(big.Int)
			if call.GasFeeCap.BitLen() > 0 || call.GasTipCap.BitLen() > 0 {
				call.GasPrice = math.BigMin(new(big.Int).Add(call.GasTipCap, head.BaseFee), call.GasFeeCap)
			}
		}
	}
	// Ensure message is initialized properly.
	if call.Gas == 0 {
		call.Gas = 50000000
	}
	if call.Value == nil {
		call.Value = new(big.Int)
	}

	// Set infinite balance to the fake caller account.
	from := stateDB.GetOrNewStateObject(call.From)
	from.SetBalance(math.MaxBig256)

	// Execute the call.
	msg := &core.Message{
		From:              call.From,
		To:                call.To,
		Value:             call.Value,
		GasLimit:          call.Gas,
		GasPrice:          call.GasPrice,
		GasFeeCap:         call.GasFeeCap,
		GasTipCap:         call.GasTipCap,
		Data:              call.Data,
		AccessList:        call.AccessList,
		SkipAccountChecks: true,
	}

<<<<<<< HEAD
	txContext := core.NewEVMTxContext(msg)

	var excessDataGas *big.Int
	// Get the last block header
	ph := b.blockchain.GetHeaderByHash(block.ParentHash())
	if ph != nil {
		excessDataGas = ph.ExcessDataGas
	}
	evmContext := core.NewEVMBlockContext(block.Header(), excessDataGas, b.blockchain, nil)
=======
>>>>>>> f86913bc
	// Create a new environment which holds all relevant information
	// about the transaction and calling mechanisms.
	txContext := core.NewEVMTxContext(msg)
	evmContext := core.NewEVMBlockContext(header, b.blockchain, nil)
	vmEnv := vm.NewEVM(evmContext, txContext, stateDB, b.config, vm.Config{NoBaseFee: true})
	gasPool := new(core.GasPool).AddGas(math.MaxUint64).AddDataGas(params.MaxDataGasPerBlock)

	return core.ApplyMessage(vmEnv, msg, gasPool)
}

// SendTransaction updates the pending block to include the given transaction.
func (b *SimulatedBackend) SendTransaction(ctx context.Context, tx *types.Transaction) error {
	b.mu.Lock()
	defer b.mu.Unlock()

	// Get the last block
	block, err := b.blockByHash(ctx, b.pendingBlock.ParentHash())
	if err != nil {
		return fmt.Errorf("could not fetch parent")
	}
	// Check transaction validity
	signer := types.MakeSigner(b.blockchain.Config(), block.Number(), block.Time())
	sender, err := types.Sender(signer, tx)
	if err != nil {
		return fmt.Errorf("invalid transaction: %v", err)
	}
	nonce := b.pendingState.GetNonce(sender)
	if tx.Nonce() != nonce {
		return fmt.Errorf("invalid transaction nonce: got %d, want %d", tx.Nonce(), nonce)
	}
	// Include tx in chain
	blocks, receipts := core.GenerateChain(b.config, block, ethash.NewFaker(), b.database, 1, func(number int, block *core.BlockGen) {
		for _, tx := range b.pendingBlock.Transactions() {
			block.AddTxWithChain(b.blockchain, tx)
		}
		block.AddTxWithChain(b.blockchain, tx)
	})
	stateDB, _ := b.blockchain.State()

	b.pendingBlock = blocks[0]
	b.pendingState, _ = state.New(b.pendingBlock.Root(), stateDB.Database(), nil)
	b.pendingReceipts = receipts[0]
	return nil
}

// FilterLogs executes a log filter operation, blocking during execution and
// returning all the results in one batch.
//
// TODO(karalabe): Deprecate when the subscription one can return past data too.
func (b *SimulatedBackend) FilterLogs(ctx context.Context, query ethereum.FilterQuery) ([]types.Log, error) {
	var filter *filters.Filter
	if query.BlockHash != nil {
		// Block filter requested, construct a single-shot filter
		filter = b.filterSystem.NewBlockFilter(*query.BlockHash, query.Addresses, query.Topics)
	} else {
		// Initialize unset filter boundaries to run from genesis to chain head
		from := int64(0)
		if query.FromBlock != nil {
			from = query.FromBlock.Int64()
		}
		to := int64(-1)
		if query.ToBlock != nil {
			to = query.ToBlock.Int64()
		}
		// Construct the range filter
		filter = b.filterSystem.NewRangeFilter(from, to, query.Addresses, query.Topics)
	}
	// Run the filter and return all the logs
	logs, err := filter.Logs(ctx)
	if err != nil {
		return nil, err
	}
	res := make([]types.Log, len(logs))
	for i, nLog := range logs {
		res[i] = *nLog
	}
	return res, nil
}

// SubscribeFilterLogs creates a background log filtering operation, returning a
// subscription immediately, which can be used to stream the found events.
func (b *SimulatedBackend) SubscribeFilterLogs(ctx context.Context, query ethereum.FilterQuery, ch chan<- types.Log) (ethereum.Subscription, error) {
	// Subscribe to contract events
	sink := make(chan []*types.Log)

	sub, err := b.events.SubscribeLogs(query, sink)
	if err != nil {
		return nil, err
	}
	// Since we're getting logs in batches, we need to flatten them into a plain stream
	return event.NewSubscription(func(quit <-chan struct{}) error {
		defer sub.Unsubscribe()
		for {
			select {
			case logs := <-sink:
				for _, nlog := range logs {
					select {
					case ch <- *nlog:
					case err := <-sub.Err():
						return err
					case <-quit:
						return nil
					}
				}
			case err := <-sub.Err():
				return err
			case <-quit:
				return nil
			}
		}
	}), nil
}

// SubscribeNewHead returns an event subscription for a new header.
func (b *SimulatedBackend) SubscribeNewHead(ctx context.Context, ch chan<- *types.Header) (ethereum.Subscription, error) {
	// subscribe to a new head
	sink := make(chan *types.Header)
	sub := b.events.SubscribeNewHeads(sink)

	return event.NewSubscription(func(quit <-chan struct{}) error {
		defer sub.Unsubscribe()
		for {
			select {
			case head := <-sink:
				select {
				case ch <- head:
				case err := <-sub.Err():
					return err
				case <-quit:
					return nil
				}
			case err := <-sub.Err():
				return err
			case <-quit:
				return nil
			}
		}
	}), nil
}

// AdjustTime adds a time shift to the simulated clock.
// It can only be called on empty blocks.
func (b *SimulatedBackend) AdjustTime(adjustment time.Duration) error {
	b.mu.Lock()
	defer b.mu.Unlock()

	if len(b.pendingBlock.Transactions()) != 0 {
		return errors.New("Could not adjust time on non-empty block")
	}
	// Get the last block
	block := b.blockchain.GetBlockByHash(b.pendingBlock.ParentHash())
	if block == nil {
		return fmt.Errorf("could not find parent")
	}

	blocks, _ := core.GenerateChain(b.config, block, ethash.NewFaker(), b.database, 1, func(number int, block *core.BlockGen) {
		block.OffsetTime(int64(adjustment.Seconds()))
	})
	stateDB, _ := b.blockchain.State()

	b.pendingBlock = blocks[0]
	b.pendingState, _ = state.New(b.pendingBlock.Root(), stateDB.Database(), nil)

	return nil
}

// Blockchain returns the underlying blockchain.
func (b *SimulatedBackend) Blockchain() *core.BlockChain {
	return b.blockchain
}

<<<<<<< HEAD
// callMsg implements core.Message to allow passing it as a transaction simulator.
type callMsg struct {
	ethereum.CallMsg
}

func (m callMsg) From() common.Address         { return m.CallMsg.From }
func (m callMsg) Nonce() uint64                { return 0 }
func (m callMsg) IsFake() bool                 { return true }
func (m callMsg) To() *common.Address          { return m.CallMsg.To }
func (m callMsg) GasPrice() *big.Int           { return m.CallMsg.GasPrice }
func (m callMsg) GasFeeCap() *big.Int          { return m.CallMsg.GasFeeCap }
func (m callMsg) GasTipCap() *big.Int          { return m.CallMsg.GasTipCap }
func (m callMsg) DataGas() uint64              { return params.DataGasPerBlob * uint64(len(m.CallMsg.DataHashes)) }
func (m callMsg) MaxFeePerDataGas() *big.Int   { return m.CallMsg.MaxFeePerDataGas }
func (m callMsg) Gas() uint64                  { return m.CallMsg.Gas }
func (m callMsg) Value() *big.Int              { return m.CallMsg.Value }
func (m callMsg) Data() []byte                 { return m.CallMsg.Data }
func (m callMsg) AccessList() types.AccessList { return m.CallMsg.AccessList }
func (m callMsg) DataHashes() []common.Hash    { return m.CallMsg.DataHashes }

=======
>>>>>>> f86913bc
// filterBackend implements filters.Backend to support filtering for logs without
// taking bloom-bits acceleration structures into account.
type filterBackend struct {
	db      ethdb.Database
	bc      *core.BlockChain
	backend *SimulatedBackend
}

func (fb *filterBackend) ChainDb() ethdb.Database { return fb.db }

func (fb *filterBackend) EventMux() *event.TypeMux { panic("not supported") }

func (fb *filterBackend) HeaderByNumber(ctx context.Context, number rpc.BlockNumber) (*types.Header, error) {
	switch number {
	case rpc.PendingBlockNumber:
		if block := fb.backend.pendingBlock; block != nil {
			return block.Header(), nil
		}
		return nil, nil
	case rpc.LatestBlockNumber:
		return fb.bc.CurrentHeader(), nil
	case rpc.FinalizedBlockNumber:
		return fb.bc.CurrentFinalBlock(), nil
	case rpc.SafeBlockNumber:
		return fb.bc.CurrentSafeBlock(), nil
	default:
		return fb.bc.GetHeaderByNumber(uint64(number.Int64())), nil
	}
}

func (fb *filterBackend) HeaderByHash(ctx context.Context, hash common.Hash) (*types.Header, error) {
	return fb.bc.GetHeaderByHash(hash), nil
}

func (fb *filterBackend) GetBody(ctx context.Context, hash common.Hash, number rpc.BlockNumber) (*types.Body, error) {
	if body := fb.bc.GetBody(hash); body != nil {
		return body, nil
	}
	return nil, errors.New("block body not found")
}

func (fb *filterBackend) PendingBlockAndReceipts() (*types.Block, types.Receipts) {
	return fb.backend.pendingBlock, fb.backend.pendingReceipts
}

func (fb *filterBackend) GetReceipts(ctx context.Context, hash common.Hash) (types.Receipts, error) {
	number := rawdb.ReadHeaderNumber(fb.db, hash)
	if number == nil {
		return nil, nil
	}
	return rawdb.ReadReceipts(fb.db, hash, *number, fb.bc.Config()), nil
}

func (fb *filterBackend) GetLogs(ctx context.Context, hash common.Hash, number uint64) ([][]*types.Log, error) {
	logs := rawdb.ReadLogs(fb.db, hash, number, fb.bc.Config())
	return logs, nil
}

func (fb *filterBackend) SubscribeNewTxsEvent(ch chan<- core.NewTxsEvent) event.Subscription {
	return nullSubscription()
}

func (fb *filterBackend) SubscribeChainEvent(ch chan<- core.ChainEvent) event.Subscription {
	return fb.bc.SubscribeChainEvent(ch)
}

func (fb *filterBackend) SubscribeRemovedLogsEvent(ch chan<- core.RemovedLogsEvent) event.Subscription {
	return fb.bc.SubscribeRemovedLogsEvent(ch)
}

func (fb *filterBackend) SubscribeLogsEvent(ch chan<- []*types.Log) event.Subscription {
	return fb.bc.SubscribeLogsEvent(ch)
}

func (fb *filterBackend) SubscribePendingLogsEvent(ch chan<- []*types.Log) event.Subscription {
	return nullSubscription()
}

func (fb *filterBackend) BloomStatus() (uint64, uint64) { return 4096, 0 }

func (fb *filterBackend) ServiceFilter(ctx context.Context, ms *bloombits.MatcherSession) {
	panic("not supported")
}

func (fb *filterBackend) ChainConfig() *params.ChainConfig {
	panic("not supported")
}

func (fb *filterBackend) CurrentHeader() *types.Header {
	panic("not supported")
}

func nullSubscription() event.Subscription {
	return event.NewSubscription(func(quit <-chan struct{}) error {
		<-quit
		return nil
	})
}<|MERGE_RESOLUTION|>--- conflicted
+++ resolved
@@ -649,6 +649,13 @@
 	from := stateDB.GetOrNewStateObject(call.From)
 	from.SetBalance(math.MaxBig256)
 
+	var excessDataGas *big.Int
+	// Get the last block header
+	ph := b.blockchain.GetHeaderByHash(header.ParentHash)
+	if ph != nil {
+		excessDataGas = ph.ExcessDataGas
+	}
+
 	// Execute the call.
 	msg := &core.Message{
 		From:              call.From,
@@ -663,22 +670,10 @@
 		SkipAccountChecks: true,
 	}
 
-<<<<<<< HEAD
-	txContext := core.NewEVMTxContext(msg)
-
-	var excessDataGas *big.Int
-	// Get the last block header
-	ph := b.blockchain.GetHeaderByHash(block.ParentHash())
-	if ph != nil {
-		excessDataGas = ph.ExcessDataGas
-	}
-	evmContext := core.NewEVMBlockContext(block.Header(), excessDataGas, b.blockchain, nil)
-=======
->>>>>>> f86913bc
 	// Create a new environment which holds all relevant information
 	// about the transaction and calling mechanisms.
 	txContext := core.NewEVMTxContext(msg)
-	evmContext := core.NewEVMBlockContext(header, b.blockchain, nil)
+	evmContext := core.NewEVMBlockContext(header, excessDataGas, b.blockchain, nil)
 	vmEnv := vm.NewEVM(evmContext, txContext, stateDB, b.config, vm.Config{NoBaseFee: true})
 	gasPool := new(core.GasPool).AddGas(math.MaxUint64).AddDataGas(params.MaxDataGasPerBlock)
 
@@ -846,29 +841,6 @@
 	return b.blockchain
 }
 
-<<<<<<< HEAD
-// callMsg implements core.Message to allow passing it as a transaction simulator.
-type callMsg struct {
-	ethereum.CallMsg
-}
-
-func (m callMsg) From() common.Address         { return m.CallMsg.From }
-func (m callMsg) Nonce() uint64                { return 0 }
-func (m callMsg) IsFake() bool                 { return true }
-func (m callMsg) To() *common.Address          { return m.CallMsg.To }
-func (m callMsg) GasPrice() *big.Int           { return m.CallMsg.GasPrice }
-func (m callMsg) GasFeeCap() *big.Int          { return m.CallMsg.GasFeeCap }
-func (m callMsg) GasTipCap() *big.Int          { return m.CallMsg.GasTipCap }
-func (m callMsg) DataGas() uint64              { return params.DataGasPerBlob * uint64(len(m.CallMsg.DataHashes)) }
-func (m callMsg) MaxFeePerDataGas() *big.Int   { return m.CallMsg.MaxFeePerDataGas }
-func (m callMsg) Gas() uint64                  { return m.CallMsg.Gas }
-func (m callMsg) Value() *big.Int              { return m.CallMsg.Value }
-func (m callMsg) Data() []byte                 { return m.CallMsg.Data }
-func (m callMsg) AccessList() types.AccessList { return m.CallMsg.AccessList }
-func (m callMsg) DataHashes() []common.Hash    { return m.CallMsg.DataHashes }
-
-=======
->>>>>>> f86913bc
 // filterBackend implements filters.Backend to support filtering for logs without
 // taking bloom-bits acceleration structures into account.
 type filterBackend struct {
