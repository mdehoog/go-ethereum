--- conflicted
+++ resolved
@@ -256,29 +256,6 @@
 	if diff := new(big.Int).Sub(header.Number, parent.Number); diff.Cmp(common.Big1) != 0 {
 		return consensus.ErrInvalidNumber
 	}
-<<<<<<< HEAD
-	if chain.Config().IsLondon(header.Number) {
-		// Verify the header's EIP-1559 attributes.
-		if err := misc.VerifyEip1559Header(chain.Config(), parent, header); err != nil {
-			return err
-		}
-	}
-	shanghai := chain.Config().IsShanghai(header.TimeBig())
-	if shanghai && header.WithdrawalsHash == nil {
-		return fmt.Errorf("missing withdrawalsHash")
-	}
-	// Verify existence / non-existence of withdrawalsHash.
-	if !shanghai && header.WithdrawalsHash != nil {
-		return fmt.Errorf("invalid withdrawalsHash: have %s, expected nil", header.WithdrawalsHash)
-	}
-	if chain.Config().IsSharding(header.TimeBig()) {
-		// Verify the header's EIP-4844 attributes.
-		if err := misc.VerifyEip4844Header(chain.Config(), parent, header); err != nil {
-			return err
-		}
-	} else if header.ExcessDataGas != nil {
-		return fmt.Errorf("invalied ExcessDataGas: have %v, expected nil", header.ExcessDataGas)
-=======
 	// Verify the header's EIP-1559 attributes.
 	if err := misc.VerifyEip1559Header(chain.Config(), parent, header); err != nil {
 		return err
@@ -290,7 +267,20 @@
 	}
 	if !shanghai && header.WithdrawalsHash != nil {
 		return fmt.Errorf("invalid withdrawalsHash: have %x, expected nil", header.WithdrawalsHash)
->>>>>>> 37e3208e
+	}
+	// Verify existence / non-existence of excessDataGas.
+	sharding := chain.Config().IsSharding(header.Time)
+	if sharding {
+		if header.ExcessDataGas == nil {
+			return fmt.Errorf("missing excessDataGas")
+		}
+		// Verify the header's EIP-4844 attributes.
+		if err := misc.VerifyEip4844Header(chain.Config(), parent, header); err != nil {
+			return err
+		}
+	}
+	if !sharding && header.ExcessDataGas != nil {
+		return fmt.Errorf("invalied ExcessDataGas: have %v, expected nil", header.ExcessDataGas)
 	}
 	return nil
 }
@@ -352,23 +342,10 @@
 
 // Finalize implements consensus.Engine, setting the final state on the header
 func (beacon *Beacon) Finalize(chain consensus.ChainHeaderReader, header *types.Header, state *state.StateDB, txs []*types.Transaction, uncles []*types.Header, withdrawals []*types.Withdrawal) {
-<<<<<<< HEAD
-	// If withdrawals have been activated, process each one.
-	if chain.Config().IsShanghai(header.TimeBig()) {
-		for _, w := range withdrawals {
-			state.AddBalance(w.Address, w.Amount)
-		}
-	}
-	// Finalize is different with Prepare, it can be used in both block generation
-	// and verification. So determine the consensus rules by header type.
-	if !beacon.IsPoSHeader(header) {
-		beacon.ethone.Finalize(chain, header, state, txs, uncles, withdrawals)
-=======
 	// Finalize is different with Prepare, it can be used in both block generation
 	// and verification. So determine the consensus rules by header type.
 	if !beacon.IsPoSHeader(header) {
 		beacon.ethone.Finalize(chain, header, state, txs, uncles, nil)
->>>>>>> 37e3208e
 		return
 	}
 	// Withdrawals processing.
@@ -381,7 +358,7 @@
 	// The block reward is no longer handled here. It's done by the
 	// external consensus engine.
 	header.Root = state.IntermediateRoot(true)
-	if chain.Config().IsSharding(header.TimeBig()) {
+	if chain.Config().IsSharding(header.Time) {
 		if parent := chain.GetHeaderByHash(header.ParentHash); parent != nil {
 			header.SetExcessDataGas(misc.CalcExcessDataGas(parent.ExcessDataGas, misc.CountBlobs(txs)))
 		} else {
@@ -397,12 +374,6 @@
 	// generation and verification. So determine the consensus rules by header type.
 	if !beacon.IsPoSHeader(header) {
 		return beacon.ethone.FinalizeAndAssemble(chain, header, state, txs, uncles, receipts, nil)
-<<<<<<< HEAD
-	}
-	// Finalize and assemble the block
-	beacon.Finalize(chain, header, state, txs, uncles, withdrawals)
-	return types.NewBlock2(header, txs, uncles, receipts, withdrawals, trie.NewStackTrie(nil)), nil
-=======
 	}
 	shanghai := chain.Config().IsShanghai(header.Time)
 	if shanghai {
@@ -418,7 +389,6 @@
 	// Finalize and assemble the block.
 	beacon.Finalize(chain, header, state, txs, uncles, withdrawals)
 	return types.NewBlockWithWithdrawals(header, txs, uncles, receipts, withdrawals, trie.NewStackTrie(nil)), nil
->>>>>>> 37e3208e
 }
 
 // Seal generates a new sealing request for the given input block and pushes
