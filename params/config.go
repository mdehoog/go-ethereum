--- conflicted
+++ resolved
@@ -280,15 +280,9 @@
 	// adding flags to the config to also have to set these fields.
 	AllCliqueProtocolChanges = &ChainConfig{big.NewInt(1337), big.NewInt(0), nil, false, big.NewInt(0), common.Hash{}, big.NewInt(0), big.NewInt(0), big.NewInt(0), big.NewInt(0), big.NewInt(0), big.NewInt(0), big.NewInt(0), big.NewInt(0), big.NewInt(0), big.NewInt(0), nil, nil, nil, nil, nil, nil, false, nil, &CliqueConfig{Period: 0, Epoch: 30000}}
 
-<<<<<<< HEAD
 	TestChainConfig    = &ChainConfig{big.NewInt(1), big.NewInt(0), nil, false, big.NewInt(0), common.Hash{}, big.NewInt(0), big.NewInt(0), big.NewInt(0), big.NewInt(0), big.NewInt(0), big.NewInt(0), big.NewInt(0), big.NewInt(0), big.NewInt(0), big.NewInt(0), big.NewInt(0), nil, nil, nil, nil, nil, false, new(EthashConfig), nil}
 	NonActivatedConfig = &ChainConfig{big.NewInt(1), nil, nil, false, nil, common.Hash{}, nil, nil, nil, nil, nil, nil, nil, nil, nil, nil, nil, nil, nil, nil, nil, nil, false, new(EthashConfig), nil}
-	TestRules          = TestChainConfig.Rules(new(big.Int), 0, false)
-=======
-	TestChainConfig    = &ChainConfig{big.NewInt(1), big.NewInt(0), nil, false, big.NewInt(0), common.Hash{}, big.NewInt(0), big.NewInt(0), big.NewInt(0), big.NewInt(0), big.NewInt(0), big.NewInt(0), big.NewInt(0), big.NewInt(0), big.NewInt(0), big.NewInt(0), big.NewInt(0), nil, nil, nil, nil, false, new(EthashConfig), nil}
-	NonActivatedConfig = &ChainConfig{big.NewInt(1), nil, nil, false, nil, common.Hash{}, nil, nil, nil, nil, nil, nil, nil, nil, nil, nil, nil, nil, nil, nil, nil, false, new(EthashConfig), nil}
 	TestRules          = TestChainConfig.Rules(new(big.Int), false, new(big.Int))
->>>>>>> 793f0f9e
 )
 
 // NetworkNames are user friendly names to use in the chain spec banner.
@@ -378,16 +372,12 @@
 	ArrowGlacierBlock   *big.Int `json:"arrowGlacierBlock,omitempty"`   // Eip-4345 (bomb delay) switch block (nil = no fork, 0 = already activated)
 	GrayGlacierBlock    *big.Int `json:"grayGlacierBlock,omitempty"`    // Eip-5133 (bomb delay) switch block (nil = no fork, 0 = already activated)
 	MergeNetsplitBlock  *big.Int `json:"mergeNetsplitBlock,omitempty"`  // Virtual fork after The Merge to use as a network splitter
-<<<<<<< HEAD
-	ShanghaiTime        *uint64  `json:"shanghaiTime,omitempty"`        // Shanghai switch time (nil = no fork, 0 = already on shanghai)
-=======
->>>>>>> 793f0f9e
 	CancunBlock         *big.Int `json:"cancunBlock,omitempty"`         // Cancun switch block (nil = no fork, 0 = already on cancun)
-	ShardingForkTime    *uint64  `json:"shardingForkTime,omitempty"`    // Mini-Danksharding switch block (nil = no fork, 0 = already activated)
 
 	// Fork scheduling was switched from blocks to timestamps here
 
-	ShanghaiTime *big.Int `json:"shanghaiTime,omitempty"` // Shanghai switch time (nil = no fork, 0 = already on shanghai)
+	ShanghaiTime     *big.Int `json:"shanghaiTime,omitempty"`     // Shanghai switch time (nil = no fork, 0 = already on shanghai)
+	ShardingForkTime *big.Int `json:"shardingForkTime,omitempty"` // Mini-Danksharding switch block (nil = no fork, 0 = already activated)
 
 	// TerminalTotalDifficulty is the amount of total difficulty reached by
 	// the network that triggers the consensus upgrade.
@@ -478,7 +468,6 @@
 		banner += fmt.Sprintf(" - Arrow Glacier:               #%-8v (https://github.com/ethereum/execution-specs/blob/master/network-upgrades/mainnet-upgrades/arrow-glacier.md)\n", c.ArrowGlacierBlock)
 	}
 	if c.GrayGlacierBlock != nil {
-<<<<<<< HEAD
 		banner += fmt.Sprintf(" - Gray Glacier:                %-8v (https://github.com/ethereum/execution-specs/blob/master/network-upgrades/mainnet-upgrades/gray-glacier.md)\n", c.GrayGlacierBlock)
 	}
 	if c.ShanghaiTime != nil {
@@ -486,9 +475,6 @@
 	}
 	if c.CancunBlock != nil {
 		banner += fmt.Sprintf(" - Cancun:                      %-8v\n", c.CancunBlock)
-=======
-		banner += fmt.Sprintf(" - Gray Glacier:                #%-8v (https://github.com/ethereum/execution-specs/blob/master/network-upgrades/mainnet-upgrades/gray-glacier.md)\n", c.GrayGlacierBlock)
->>>>>>> 793f0f9e
 	}
 	if c.ShardingForkTime != nil {
 		banner += fmt.Sprintf(" - ShardingFork:                %-8v\n", c.ShardingForkTime)
@@ -593,14 +579,6 @@
 	return isBlockForked(c.GrayGlacierBlock, num)
 }
 
-// IsSharding returns whether time is either equal to the Mini-Danksharding fork time or greater.
-func (c *ChainConfig) IsSharding(time uint64) bool {
-	if c.ShardingForkTime == nil {
-		return false
-	}
-	return *c.ShardingForkTime <= time
-}
-
 // IsTerminalPoWBlock returns whether the given block is the last block of PoW stage.
 func (c *ChainConfig) IsTerminalPoWBlock(parentTotalDiff *big.Int, totalDiff *big.Int) bool {
 	if c.TerminalTotalDifficulty == nil {
@@ -609,17 +587,6 @@
 	return parentTotalDiff.Cmp(c.TerminalTotalDifficulty) < 0 && totalDiff.Cmp(c.TerminalTotalDifficulty) >= 0
 }
 
-<<<<<<< HEAD
-// IsShanghai returns whether time is either equal to the Shanghai fork time or greater.
-func (c *ChainConfig) IsShanghai(time uint64) bool {
-	if c.ShanghaiTime == nil {
-		return false
-	}
-	return *c.ShanghaiTime <= time
-}
-
-=======
->>>>>>> 793f0f9e
 // IsCancun returns whether num is either equal to the Cancun fork block or greater.
 func (c *ChainConfig) IsCancun(num *big.Int) bool {
 	return isBlockForked(c.CancunBlock, num)
@@ -628,6 +595,11 @@
 // IsShanghai returns whether time is either equal to the Shanghai fork time or greater.
 func (c *ChainConfig) IsShanghai(time *big.Int) bool {
 	return isTimestampForked(c.ShanghaiTime, time)
+}
+
+// IsSharding returns whether time is either equal to the Mini-Danksharding fork time or greater.
+func (c *ChainConfig) IsSharding(time *big.Int) bool {
+	return isTimestampForked(c.ShardingForkTime, time)
 }
 
 // CheckCompatible checks whether scheduled fork transitions have been imported
@@ -681,14 +653,9 @@
 		{name: "arrowGlacierBlock", block: c.ArrowGlacierBlock, optional: true},
 		{name: "grayGlacierBlock", block: c.GrayGlacierBlock, optional: true},
 		{name: "mergeNetsplitBlock", block: c.MergeNetsplitBlock, optional: true},
-<<<<<<< HEAD
-		//{name: "shanghaiBlock", block: c.ShanghaiBlock, optional: true},
-		{name: "cancunBlock", block: c.CancunBlock, optional: true},
-		//{name: "shardingForkBlock", block: c.ShardingForkBlock, optional: true},
-=======
 		{name: "cancunBlock", block: c.CancunBlock, optional: true},
 		{name: "shanghaiTime", timestamp: c.ShanghaiTime},
->>>>>>> 793f0f9e
+		{name: "shardingForkTime", timestamp: c.ShardingForkTime},
 	} {
 		if lastFork.name != "" {
 			switch {
@@ -783,27 +750,15 @@
 	if isForkBlockIncompatible(c.MergeNetsplitBlock, newcfg.MergeNetsplitBlock, headNumber) {
 		return newBlockCompatError("Merge netsplit fork block", c.MergeNetsplitBlock, newcfg.MergeNetsplitBlock)
 	}
-<<<<<<< HEAD
-	/*
-		if isForkIncompatible(c.ShanghaiBlock, newcfg.ShanghaiBlock, head) {
-			return newCompatError("Shanghai fork block", c.ShanghaiBlock, newcfg.ShanghaiBlock)
-		}
-	*/
-	if isForkIncompatible(c.CancunBlock, newcfg.CancunBlock, head) {
-		return newCompatError("Cancun fork block", c.CancunBlock, newcfg.CancunBlock)
-=======
 	if isForkBlockIncompatible(c.CancunBlock, newcfg.CancunBlock, headNumber) {
 		return newBlockCompatError("Cancun fork block", c.CancunBlock, newcfg.CancunBlock)
 	}
 	if isForkTimestampIncompatible(c.ShanghaiTime, newcfg.ShanghaiTime, headTimestamp) {
 		return newTimestampCompatError("Shanghai fork timestamp", c.ShanghaiTime, newcfg.ShanghaiTime)
->>>>>>> 793f0f9e
-	}
-	/*
-		if isForkIncompatible(c.ShardingForkBlock, newcfg.ShardingForkBlock, head) {
-			return newCompatError("Mini-Danksharding fork block", c.ShardingForkBlock, newcfg.ShardingForkBlock)
-		}
-	*/
+	}
+	if isForkTimestampIncompatible(c.ShardingForkTime, newcfg.ShardingForkTime, headTimestamp) {
+		return newTimestampCompatError("Sharding fork timestamp", c.ShardingForkTime, newcfg.ShardingForkTime)
+	}
 	return nil
 }
 
@@ -952,11 +907,7 @@
 }
 
 // Rules ensures c's ChainID is not nil.
-<<<<<<< HEAD
-func (c *ChainConfig) Rules(num *big.Int, timestamp uint64, isMerge bool) Rules {
-=======
 func (c *ChainConfig) Rules(num *big.Int, isMerge bool, timestamp *big.Int) Rules {
->>>>>>> 793f0f9e
 	chainID := c.ChainID
 	if chainID == nil {
 		chainID = new(big.Int)
