// Copyright 2016 The go-ethereum Authors
// This file is part of the go-ethereum library.
//
// The go-ethereum library is free software: you can redistribute it and/or modify
// it under the terms of the GNU Lesser General Public License as published by
// the Free Software Foundation, either version 3 of the License, or
// (at your option) any later version.
//
// The go-ethereum library is distributed in the hope that it will be useful,
// but WITHOUT ANY WARRANTY; without even the implied warranty of
// MERCHANTABILITY or FITNESS FOR A PARTICULAR PURPOSE. See the
// GNU Lesser General Public License for more details.
//
// You should have received a copy of the GNU Lesser General Public License
// along with the go-ethereum library. If not, see <http://www.gnu.org/licenses/>.

package params

import (
	"encoding/binary"
	"fmt"
	"math/big"

	"github.com/ethereum/go-ethereum/common"
	"golang.org/x/crypto/sha3"
)

// Genesis hashes to enforce below configs on.
var (
	MainnetGenesisHash = common.HexToHash("0xd4e56740f876aef8c010b86a40d5f56745a118d0906a34e69aec8c0db1cb8fa3")
	RopstenGenesisHash = common.HexToHash("0x41941023680923e0fe4d74a34bdac8141f2540e3ae90623718e47d66d1ca4a2d")
	SepoliaGenesisHash = common.HexToHash("0x25a5cc106eea7138acab33231d7160d69cb777ee0c2c553fcddf5138993e6dd9")
	RinkebyGenesisHash = common.HexToHash("0x6341fd3daf94b748c72ced5a5b26028f2474f5f00d824504e4fa37a75767e177")
	GoerliGenesisHash  = common.HexToHash("0xbf7e331f7f7c1dd2e05159666b3bf8bc7a8a3a9eb1d518969eab529dd9b88c1a")
	KilnGenesisHash    = common.HexToHash("0x51c7fe41be669f69c45c33a56982cbde405313342d9e2b00d7c91a7b284dd4f8")
	Eip4844GenesisHash = common.HexToHash("0x28389ca4b6b1a3e13068d70daf3dd23a6e4ded1056bb35014f0a2a2080c453a1")
)

// TrustedCheckpoints associates each known checkpoint with the genesis hash of
// the chain it belongs to.
var TrustedCheckpoints = map[common.Hash]*TrustedCheckpoint{
	MainnetGenesisHash: MainnetTrustedCheckpoint,
	RopstenGenesisHash: RopstenTrustedCheckpoint,
	SepoliaGenesisHash: SepoliaTrustedCheckpoint,
	RinkebyGenesisHash: RinkebyTrustedCheckpoint,
	GoerliGenesisHash:  GoerliTrustedCheckpoint,
}

// CheckpointOracles associates each known checkpoint oracles with the genesis hash of
// the chain it belongs to.
var CheckpointOracles = map[common.Hash]*CheckpointOracleConfig{
	MainnetGenesisHash: MainnetCheckpointOracle,
	RopstenGenesisHash: RopstenCheckpointOracle,
	RinkebyGenesisHash: RinkebyCheckpointOracle,
	GoerliGenesisHash:  GoerliCheckpointOracle,
}

var (
	MainnetTerminalTotalDifficulty, _ = new(big.Int).SetString("58_750_000_000_000_000_000_000", 0)

	// MainnetChainConfig is the chain parameters to run a node on the main network.
	MainnetChainConfig = &ChainConfig{
		ChainID:                 big.NewInt(1),
		HomesteadBlock:          big.NewInt(1_150_000),
		DAOForkBlock:            big.NewInt(1_920_000),
		DAOForkSupport:          true,
		EIP150Block:             big.NewInt(2_463_000),
		EIP150Hash:              common.HexToHash("0x2086799aeebeae135c246c65021c82b4e15a2c451340993aacfd2751886514f0"),
		EIP155Block:             big.NewInt(2_675_000),
		EIP158Block:             big.NewInt(2_675_000),
		ByzantiumBlock:          big.NewInt(4_370_000),
		ConstantinopleBlock:     big.NewInt(7_280_000),
		PetersburgBlock:         big.NewInt(7_280_000),
		IstanbulBlock:           big.NewInt(9_069_000),
		MuirGlacierBlock:        big.NewInt(9_200_000),
		BerlinBlock:             big.NewInt(12_244_000),
		LondonBlock:             big.NewInt(12_965_000),
		ArrowGlacierBlock:       big.NewInt(13_773_000),
		GrayGlacierBlock:        big.NewInt(15_050_000),
		TerminalTotalDifficulty: MainnetTerminalTotalDifficulty, // 58_750_000_000_000_000_000_000
		Ethash:                  new(EthashConfig),
	}

	// MainnetTrustedCheckpoint contains the light client trusted checkpoint for the main network.
	MainnetTrustedCheckpoint = &TrustedCheckpoint{
		SectionIndex: 451,
		SectionHead:  common.HexToHash("0xe47f84b9967eb2ad2afff74d59901b63134660011822fdababaf8fdd18a75aa6"),
		CHTRoot:      common.HexToHash("0xc31e0462ca3d39a46111bb6b63ac4e1cac84089472b7474a319d582f72b3f0c0"),
		BloomRoot:    common.HexToHash("0x7c9f25ce3577a3ab330d52a7343f801899cf9d4980c69f81de31ccc1a055c809"),
	}

	// MainnetCheckpointOracle contains a set of configs for the main network oracle.
	MainnetCheckpointOracle = &CheckpointOracleConfig{
		Address: common.HexToAddress("0x9a9070028361F7AAbeB3f2F2Dc07F82C4a98A02a"),
		Signers: []common.Address{
			common.HexToAddress("0x1b2C260efc720BE89101890E4Db589b44E950527"), // Peter
			common.HexToAddress("0x78d1aD571A1A09D60D9BBf25894b44e4C8859595"), // Martin
			common.HexToAddress("0x286834935f4A8Cfb4FF4C77D5770C2775aE2b0E7"), // Zsolt
			common.HexToAddress("0xb86e2B0Ab5A4B1373e40c51A7C712c70Ba2f9f8E"), // Gary
			common.HexToAddress("0x0DF8fa387C602AE62559cC4aFa4972A7045d6707"), // Guillaume
		},
		Threshold: 2,
	}

	// RopstenChainConfig contains the chain parameters to run a node on the Ropsten test network.
	RopstenChainConfig = &ChainConfig{
		ChainID:                       big.NewInt(3),
		HomesteadBlock:                big.NewInt(0),
		DAOForkBlock:                  nil,
		DAOForkSupport:                true,
		EIP150Block:                   big.NewInt(0),
		EIP150Hash:                    common.HexToHash("0x41941023680923e0fe4d74a34bdac8141f2540e3ae90623718e47d66d1ca4a2d"),
		EIP155Block:                   big.NewInt(10),
		EIP158Block:                   big.NewInt(10),
		ByzantiumBlock:                big.NewInt(1_700_000),
		ConstantinopleBlock:           big.NewInt(4_230_000),
		PetersburgBlock:               big.NewInt(4_939_394),
		IstanbulBlock:                 big.NewInt(6_485_846),
		MuirGlacierBlock:              big.NewInt(7_117_117),
		BerlinBlock:                   big.NewInt(9_812_189),
		LondonBlock:                   big.NewInt(10_499_401),
		TerminalTotalDifficulty:       new(big.Int).SetUint64(50_000_000_000_000_000),
		TerminalTotalDifficultyPassed: true,
		Ethash:                        new(EthashConfig),
	}

	// RopstenTrustedCheckpoint contains the light client trusted checkpoint for the Ropsten test network.
	RopstenTrustedCheckpoint = &TrustedCheckpoint{
		SectionIndex: 346,
		SectionHead:  common.HexToHash("0xafa0384ebd13a751fb7475aaa7fc08ac308925c8b2e2195bca2d4ab1878a7a84"),
		CHTRoot:      common.HexToHash("0x522ae1f334bfa36033b2315d0b9954052780700b69448ecea8d5877e0f7ee477"),
		BloomRoot:    common.HexToHash("0x4093fd53b0d2cc50181dca353fe66f03ae113e7cb65f869a4dfb5905de6a0493"),
	}

	// RopstenCheckpointOracle contains a set of configs for the Ropsten test network oracle.
	RopstenCheckpointOracle = &CheckpointOracleConfig{
		Address: common.HexToAddress("0xEF79475013f154E6A65b54cB2742867791bf0B84"),
		Signers: []common.Address{
			common.HexToAddress("0x32162F3581E88a5f62e8A61892B42C46E2c18f7b"), // Peter
			common.HexToAddress("0x78d1aD571A1A09D60D9BBf25894b44e4C8859595"), // Martin
			common.HexToAddress("0x286834935f4A8Cfb4FF4C77D5770C2775aE2b0E7"), // Zsolt
			common.HexToAddress("0xb86e2B0Ab5A4B1373e40c51A7C712c70Ba2f9f8E"), // Gary
			common.HexToAddress("0x0DF8fa387C602AE62559cC4aFa4972A7045d6707"), // Guillaume
		},
		Threshold: 2,
	}

	// SepoliaChainConfig contains the chain parameters to run a node on the Sepolia test network.
	SepoliaChainConfig = &ChainConfig{
		ChainID:                       big.NewInt(11155111),
		HomesteadBlock:                big.NewInt(0),
		DAOForkBlock:                  nil,
		DAOForkSupport:                true,
		EIP150Block:                   big.NewInt(0),
		EIP155Block:                   big.NewInt(0),
		EIP158Block:                   big.NewInt(0),
		ByzantiumBlock:                big.NewInt(0),
		ConstantinopleBlock:           big.NewInt(0),
		PetersburgBlock:               big.NewInt(0),
		IstanbulBlock:                 big.NewInt(0),
		MuirGlacierBlock:              big.NewInt(0),
		BerlinBlock:                   big.NewInt(0),
		LondonBlock:                   big.NewInt(0),
		TerminalTotalDifficulty:       big.NewInt(17_000_000_000_000_000),
		TerminalTotalDifficultyPassed: true,
		MergeNetsplitBlock:            big.NewInt(1735371),
		Ethash:                        new(EthashConfig),
	}

	// SepoliaTrustedCheckpoint contains the light client trusted checkpoint for the Sepolia test network.
	SepoliaTrustedCheckpoint = &TrustedCheckpoint{
		SectionIndex: 34,
		SectionHead:  common.HexToHash("0xe361400fcbc468d641e7bdd0b0946a3548e97c5d2703b124f04a3f1deccec244"),
		CHTRoot:      common.HexToHash("0xea6768fd288dce7d84f590884908ec39e4de78e6e1a38de5c5419b0f49a42f91"),
		BloomRoot:    common.HexToHash("0x06d32f35d5a611bfd0333ad44e39c619449824167d8ef2913edc48a8112be2cd"),
	}

	// RinkebyChainConfig contains the chain parameters to run a node on the Rinkeby test network.
	RinkebyChainConfig = &ChainConfig{
		ChainID:             big.NewInt(4),
		HomesteadBlock:      big.NewInt(1),
		DAOForkBlock:        nil,
		DAOForkSupport:      true,
		EIP150Block:         big.NewInt(2),
		EIP150Hash:          common.HexToHash("0x9b095b36c15eaf13044373aef8ee0bd3a382a5abb92e402afa44b8249c3a90e9"),
		EIP155Block:         big.NewInt(3),
		EIP158Block:         big.NewInt(3),
		ByzantiumBlock:      big.NewInt(1_035_301),
		ConstantinopleBlock: big.NewInt(3_660_663),
		PetersburgBlock:     big.NewInt(4_321_234),
		IstanbulBlock:       big.NewInt(5_435_345),
		MuirGlacierBlock:    nil,
		BerlinBlock:         big.NewInt(8_290_928),
		LondonBlock:         big.NewInt(8_897_988),
		ArrowGlacierBlock:   nil,
		Clique: &CliqueConfig{
			Period: 15,
			Epoch:  30000,
		},
	}

	// RinkebyTrustedCheckpoint contains the light client trusted checkpoint for the Rinkeby test network.
	RinkebyTrustedCheckpoint = &TrustedCheckpoint{
		SectionIndex: 326,
		SectionHead:  common.HexToHash("0x941a41a153b0e36cb15d9d193d1d0f9715bdb2435efd1c95119b64168667ce00"),
		CHTRoot:      common.HexToHash("0xe2331e00d579cf4093091dee35bef772e63c2341380c276041dc22563c8aba2e"),
		BloomRoot:    common.HexToHash("0x595206febcf118958c2bc1218ea71d01fd04b8f97ad71813df4be0af5b36b0e5"),
	}

	// RinkebyCheckpointOracle contains a set of configs for the Rinkeby test network oracle.
	RinkebyCheckpointOracle = &CheckpointOracleConfig{
		Address: common.HexToAddress("0xebe8eFA441B9302A0d7eaECc277c09d20D684540"),
		Signers: []common.Address{
			common.HexToAddress("0xd9c9cd5f6779558b6e0ed4e6acf6b1947e7fa1f3"), // Peter
			common.HexToAddress("0x78d1aD571A1A09D60D9BBf25894b44e4C8859595"), // Martin
			common.HexToAddress("0x286834935f4A8Cfb4FF4C77D5770C2775aE2b0E7"), // Zsolt
			common.HexToAddress("0xb86e2B0Ab5A4B1373e40c51A7C712c70Ba2f9f8E"), // Gary
		},
		Threshold: 2,
	}

	// GoerliChainConfig contains the chain parameters to run a node on the Görli test network.
	GoerliChainConfig = &ChainConfig{
		ChainID:                       big.NewInt(5),
		HomesteadBlock:                big.NewInt(0),
		DAOForkBlock:                  nil,
		DAOForkSupport:                true,
		EIP150Block:                   big.NewInt(0),
		EIP155Block:                   big.NewInt(0),
		EIP158Block:                   big.NewInt(0),
		ByzantiumBlock:                big.NewInt(0),
		ConstantinopleBlock:           big.NewInt(0),
		PetersburgBlock:               big.NewInt(0),
		IstanbulBlock:                 big.NewInt(1_561_651),
		MuirGlacierBlock:              nil,
		BerlinBlock:                   big.NewInt(4_460_644),
		LondonBlock:                   big.NewInt(5_062_605),
		ArrowGlacierBlock:             nil,
		TerminalTotalDifficulty:       big.NewInt(10_790_000),
		TerminalTotalDifficultyPassed: true,
		Clique: &CliqueConfig{
			Period: 15,
			Epoch:  30000,
		},
	}

	// GoerliTrustedCheckpoint contains the light client trusted checkpoint for the Görli test network.
	GoerliTrustedCheckpoint = &TrustedCheckpoint{
		SectionIndex: 210,
		SectionHead:  common.HexToHash("0xbb11eaf551a6c06f74a6c7bbfe1699cbf64b8f248b64691da916dd443176db2f"),
		CHTRoot:      common.HexToHash("0x9934ae326d00d9c7de2e074c0e51689efb7fa7fcba18929ff4279c27259c45e6"),
		BloomRoot:    common.HexToHash("0x7fe3bd4fd45194aa8a5cfe5ac590edff1f870d3d98d3c310494e7f67613a87ff"),
	}

	// GoerliCheckpointOracle contains a set of configs for the Goerli test network oracle.
	GoerliCheckpointOracle = &CheckpointOracleConfig{
		Address: common.HexToAddress("0x18CA0E045F0D772a851BC7e48357Bcaab0a0795D"),
		Signers: []common.Address{
			common.HexToAddress("0x4769bcaD07e3b938B7f43EB7D278Bc7Cb9efFb38"), // Peter
			common.HexToAddress("0x78d1aD571A1A09D60D9BBf25894b44e4C8859595"), // Martin
			common.HexToAddress("0x286834935f4A8Cfb4FF4C77D5770C2775aE2b0E7"), // Zsolt
			common.HexToAddress("0xb86e2B0Ab5A4B1373e40c51A7C712c70Ba2f9f8E"), // Gary
			common.HexToAddress("0x0DF8fa387C602AE62559cC4aFa4972A7045d6707"), // Guillaume
		},
		Threshold: 2,
	}

	// AllEthashProtocolChanges contains every protocol change (EIPs) introduced
	// and accepted by the Ethereum core developers into the Ethash consensus.
	//
	// This configuration is intentionally not using keyed fields to force anyone
	// adding flags to the config to also have to set these fields.
	AllEthashProtocolChanges = &ChainConfig{big.NewInt(1337), big.NewInt(0), nil, false, big.NewInt(0), common.Hash{}, big.NewInt(0), big.NewInt(0), big.NewInt(0), big.NewInt(0), big.NewInt(0), big.NewInt(0), big.NewInt(0), big.NewInt(0), big.NewInt(0), big.NewInt(0), big.NewInt(0), nil, nil, nil, nil, nil, nil, false, new(EthashConfig), nil}

	// AllCliqueProtocolChanges contains every protocol change (EIPs) introduced
	// and accepted by the Ethereum core developers into the Clique consensus.
	//
	// This configuration is intentionally not using keyed fields to force anyone
	// adding flags to the config to also have to set these fields.
	AllCliqueProtocolChanges = &ChainConfig{big.NewInt(1337), big.NewInt(0), nil, false, big.NewInt(0), common.Hash{}, big.NewInt(0), big.NewInt(0), big.NewInt(0), big.NewInt(0), big.NewInt(0), big.NewInt(0), big.NewInt(0), big.NewInt(0), big.NewInt(0), big.NewInt(0), nil, nil, nil, nil, nil, nil, nil, false, nil, &CliqueConfig{Period: 0, Epoch: 30000}}

<<<<<<< HEAD
	TestChainConfig = &ChainConfig{big.NewInt(1), big.NewInt(0), nil, false, big.NewInt(0), common.Hash{}, big.NewInt(0), big.NewInt(0), big.NewInt(0), big.NewInt(0), big.NewInt(0), big.NewInt(0), big.NewInt(0), big.NewInt(0), big.NewInt(0), big.NewInt(0), big.NewInt(0), nil, nil, nil, nil, nil, nil, false, new(EthashConfig), nil}
	TestRules       = TestChainConfig.Rules(new(big.Int), false)
=======
	TestChainConfig    = &ChainConfig{big.NewInt(1), big.NewInt(0), nil, false, big.NewInt(0), common.Hash{}, big.NewInt(0), big.NewInt(0), big.NewInt(0), big.NewInt(0), big.NewInt(0), big.NewInt(0), big.NewInt(0), big.NewInt(0), big.NewInt(0), big.NewInt(0), big.NewInt(0), nil, nil, nil, nil, false, new(EthashConfig), nil}
	NonActivatedConfig = &ChainConfig{big.NewInt(1), nil, nil, false, nil, common.Hash{}, nil, nil, nil, nil, nil, nil, nil, nil, nil, nil, nil, nil, nil, nil, nil, false, new(EthashConfig), nil}
	TestRules          = TestChainConfig.Rules(new(big.Int), false)
>>>>>>> d408cb6f
)

// NetworkNames are user friendly names to use in the chain spec banner.
var NetworkNames = map[string]string{
	MainnetChainConfig.ChainID.String(): "mainnet",
	RopstenChainConfig.ChainID.String(): "ropsten",
	RinkebyChainConfig.ChainID.String(): "rinkeby",
	GoerliChainConfig.ChainID.String():  "goerli",
	SepoliaChainConfig.ChainID.String(): "sepolia",
}

// TrustedCheckpoint represents a set of post-processed trie roots (CHT and
// BloomTrie) associated with the appropriate section index and head hash. It is
// used to start light syncing from this checkpoint and avoid downloading the
// entire header chain while still being able to securely access old headers/logs.
type TrustedCheckpoint struct {
	SectionIndex uint64      `json:"sectionIndex"`
	SectionHead  common.Hash `json:"sectionHead"`
	CHTRoot      common.Hash `json:"chtRoot"`
	BloomRoot    common.Hash `json:"bloomRoot"`
}

// HashEqual returns an indicator comparing the itself hash with given one.
func (c *TrustedCheckpoint) HashEqual(hash common.Hash) bool {
	if c.Empty() {
		return hash == common.Hash{}
	}
	return c.Hash() == hash
}

// Hash returns the hash of checkpoint's four key fields(index, sectionHead, chtRoot and bloomTrieRoot).
func (c *TrustedCheckpoint) Hash() common.Hash {
	var sectionIndex [8]byte
	binary.BigEndian.PutUint64(sectionIndex[:], c.SectionIndex)

	w := sha3.NewLegacyKeccak256()
	w.Write(sectionIndex[:])
	w.Write(c.SectionHead[:])
	w.Write(c.CHTRoot[:])
	w.Write(c.BloomRoot[:])

	var h common.Hash
	w.Sum(h[:0])
	return h
}

// Empty returns an indicator whether the checkpoint is regarded as empty.
func (c *TrustedCheckpoint) Empty() bool {
	return c.SectionHead == (common.Hash{}) || c.CHTRoot == (common.Hash{}) || c.BloomRoot == (common.Hash{})
}

// CheckpointOracleConfig represents a set of checkpoint contract(which acts as an oracle)
// config which used for light client checkpoint syncing.
type CheckpointOracleConfig struct {
	Address   common.Address   `json:"address"`
	Signers   []common.Address `json:"signers"`
	Threshold uint64           `json:"threshold"`
}

// ChainConfig is the core config which determines the blockchain settings.
//
// ChainConfig is stored in the database on a per block basis. This means
// that any network, identified by its genesis block, can have its own
// set of configuration options.
type ChainConfig struct {
	ChainID *big.Int `json:"chainId"` // chainId identifies the current chain and is used for replay protection

	HomesteadBlock *big.Int `json:"homesteadBlock,omitempty"` // Homestead switch block (nil = no fork, 0 = already homestead)

	DAOForkBlock   *big.Int `json:"daoForkBlock,omitempty"`   // TheDAO hard-fork switch block (nil = no fork)
	DAOForkSupport bool     `json:"daoForkSupport,omitempty"` // Whether the nodes supports or opposes the DAO hard-fork

	// EIP150 implements the Gas price changes (https://github.com/ethereum/EIPs/issues/150)
	EIP150Block *big.Int    `json:"eip150Block,omitempty"` // EIP150 HF block (nil = no fork)
	EIP150Hash  common.Hash `json:"eip150Hash,omitempty"`  // EIP150 HF hash (needed for header only clients as only gas pricing changed)

	EIP155Block *big.Int `json:"eip155Block,omitempty"` // EIP155 HF block
	EIP158Block *big.Int `json:"eip158Block,omitempty"` // EIP158 HF block

	ByzantiumBlock      *big.Int `json:"byzantiumBlock,omitempty"`      // Byzantium switch block (nil = no fork, 0 = already on byzantium)
	ConstantinopleBlock *big.Int `json:"constantinopleBlock,omitempty"` // Constantinople switch block (nil = no fork, 0 = already activated)
	PetersburgBlock     *big.Int `json:"petersburgBlock,omitempty"`     // Petersburg switch block (nil = same as Constantinople)
	IstanbulBlock       *big.Int `json:"istanbulBlock,omitempty"`       // Istanbul switch block (nil = no fork, 0 = already on istanbul)
	MuirGlacierBlock    *big.Int `json:"muirGlacierBlock,omitempty"`    // Eip-2384 (bomb delay) switch block (nil = no fork, 0 = already activated)
	BerlinBlock         *big.Int `json:"berlinBlock,omitempty"`         // Berlin switch block (nil = no fork, 0 = already on berlin)
	LondonBlock         *big.Int `json:"londonBlock,omitempty"`         // London switch block (nil = no fork, 0 = already on london)
	ArrowGlacierBlock   *big.Int `json:"arrowGlacierBlock,omitempty"`   // Eip-4345 (bomb delay) switch block (nil = no fork, 0 = already activated)
	GrayGlacierBlock    *big.Int `json:"grayGlacierBlock,omitempty"`    // Eip-5133 (bomb delay) switch block (nil = no fork, 0 = already activated)
	MergeNetsplitBlock  *big.Int `json:"mergeNetsplitBlock,omitempty"`  // Virtual fork after The Merge to use as a network splitter
	ShanghaiBlock       *big.Int `json:"shanghaiBlock,omitempty"`       // Shanghai switch block (nil = no fork, 0 = already on shanghai)
	CancunBlock         *big.Int `json:"cancunBlock,omitempty"`         // Cancun switch block (nil = no fork, 0 = already on cancun)
	MergeForkBlock      *big.Int `json:"mergeForkBlock,omitempty"`      // EIP-3675 (TheMerge) switch block (nil = no fork, 0 = already in merge proceedings)
	ShardingForkBlock   *big.Int `json:"shardingForkBlock,omitempty"`   // Mini-Danksharding switch block (nil = no fork, 0 = already activated)

	// TerminalTotalDifficulty is the amount of total difficulty reached by
	// the network that triggers the consensus upgrade.
	TerminalTotalDifficulty *big.Int `json:"terminalTotalDifficulty,omitempty"`

	// TerminalTotalDifficultyPassed is a flag specifying that the network already
	// passed the terminal total difficulty. Its purpose is to disable legacy sync
	// even without having seen the TTD locally (safer long term).
	TerminalTotalDifficultyPassed bool `json:"terminalTotalDifficultyPassed,omitempty"`

	// Various consensus engines
	Ethash *EthashConfig `json:"ethash,omitempty"`
	Clique *CliqueConfig `json:"clique,omitempty"`
}

// EthashConfig is the consensus engine configs for proof-of-work based sealing.
type EthashConfig struct{}

// String implements the stringer interface, returning the consensus engine details.
func (c *EthashConfig) String() string {
	return "ethash"
}

// CliqueConfig is the consensus engine configs for proof-of-authority based sealing.
type CliqueConfig struct {
	Period uint64 `json:"period"` // Number of seconds between blocks to enforce
	Epoch  uint64 `json:"epoch"`  // Epoch length to reset votes and checkpoint
}

// String implements the stringer interface, returning the consensus engine details.
func (c *CliqueConfig) String() string {
	return "clique"
}

// String implements the fmt.Stringer interface.
func (c *ChainConfig) String() string {
	var banner string

	// Create some basinc network config output
	network := NetworkNames[c.ChainID.String()]
	if network == "" {
		network = "unknown"
	}
	banner += fmt.Sprintf("Chain ID:  %v (%s)\n", c.ChainID, network)
	switch {
	case c.Ethash != nil:
		if c.TerminalTotalDifficulty == nil {
			banner += "Consensus: Ethash (proof-of-work)\n"
		} else if !c.TerminalTotalDifficultyPassed {
			banner += "Consensus: Beacon (proof-of-stake), merging from Ethash (proof-of-work)\n"
		} else {
			banner += "Consensus: Beacon (proof-of-stake), merged from Ethash (proof-of-work)\n"
		}
	case c.Clique != nil:
		if c.TerminalTotalDifficulty == nil {
			banner += "Consensus: Clique (proof-of-authority)\n"
		} else if !c.TerminalTotalDifficultyPassed {
			banner += "Consensus: Beacon (proof-of-stake), merging from Clique (proof-of-authority)\n"
		} else {
			banner += "Consensus: Beacon (proof-of-stake), merged from Clique (proof-of-authority)\n"
		}
	default:
		banner += "Consensus: unknown\n"
	}
	banner += "\n"

	// Create a list of forks with a short description of them. Forks that only
	// makes sense for mainnet should be optional at printing to avoid bloating
	// the output for testnets and private networks.
	banner += "Pre-Merge hard forks:\n"
	banner += fmt.Sprintf(" - Homestead:                   %-8v (https://github.com/ethereum/execution-specs/blob/master/network-upgrades/mainnet-upgrades/homestead.md)\n", c.HomesteadBlock)
	if c.DAOForkBlock != nil {
		banner += fmt.Sprintf(" - DAO Fork:                    %-8v (https://github.com/ethereum/execution-specs/blob/master/network-upgrades/mainnet-upgrades/dao-fork.md)\n", c.DAOForkBlock)
	}
	banner += fmt.Sprintf(" - Tangerine Whistle (EIP 150): %-8v (https://github.com/ethereum/execution-specs/blob/master/network-upgrades/mainnet-upgrades/tangerine-whistle.md)\n", c.EIP150Block)
	banner += fmt.Sprintf(" - Spurious Dragon/1 (EIP 155): %-8v (https://github.com/ethereum/execution-specs/blob/master/network-upgrades/mainnet-upgrades/spurious-dragon.md)\n", c.EIP155Block)
	banner += fmt.Sprintf(" - Spurious Dragon/2 (EIP 158): %-8v (https://github.com/ethereum/execution-specs/blob/master/network-upgrades/mainnet-upgrades/spurious-dragon.md)\n", c.EIP155Block)
	banner += fmt.Sprintf(" - Byzantium:                   %-8v (https://github.com/ethereum/execution-specs/blob/master/network-upgrades/mainnet-upgrades/byzantium.md)\n", c.ByzantiumBlock)
	banner += fmt.Sprintf(" - Constantinople:              %-8v (https://github.com/ethereum/execution-specs/blob/master/network-upgrades/mainnet-upgrades/constantinople.md)\n", c.ConstantinopleBlock)
	banner += fmt.Sprintf(" - Petersburg:                  %-8v (https://github.com/ethereum/execution-specs/blob/master/network-upgrades/mainnet-upgrades/petersburg.md)\n", c.PetersburgBlock)
	banner += fmt.Sprintf(" - Istanbul:                    %-8v (https://github.com/ethereum/execution-specs/blob/master/network-upgrades/mainnet-upgrades/istanbul.md)\n", c.IstanbulBlock)
	if c.MuirGlacierBlock != nil {
		banner += fmt.Sprintf(" - Muir Glacier:                %-8v (https://github.com/ethereum/execution-specs/blob/master/network-upgrades/mainnet-upgrades/muir-glacier.md)\n", c.MuirGlacierBlock)
	}
	banner += fmt.Sprintf(" - Berlin:                      %-8v (https://github.com/ethereum/execution-specs/blob/master/network-upgrades/mainnet-upgrades/berlin.md)\n", c.BerlinBlock)
	banner += fmt.Sprintf(" - London:                      %-8v (https://github.com/ethereum/execution-specs/blob/master/network-upgrades/mainnet-upgrades/london.md)\n", c.LondonBlock)
	if c.ArrowGlacierBlock != nil {
		banner += fmt.Sprintf(" - Arrow Glacier:               %-8v (https://github.com/ethereum/execution-specs/blob/master/network-upgrades/mainnet-upgrades/arrow-glacier.md)\n", c.ArrowGlacierBlock)
	}
	if c.GrayGlacierBlock != nil {
		banner += fmt.Sprintf(" - Gray Glacier:                %-8v (https://github.com/ethereum/execution-specs/blob/master/network-upgrades/mainnet-upgrades/gray-glacier.md)\n", c.GrayGlacierBlock)
	}
	if c.ShanghaiBlock != nil {
		banner += fmt.Sprintf(" - Shanghai:                    %-8v (https://github.com/ethereum/execution-specs/blob/master/network-upgrades/mainnet-upgrades/shanghai.md)\n", c.ShanghaiBlock)
	}
	if c.CancunBlock != nil {
		banner += fmt.Sprintf(" - Cancun:                      %-8v\n", c.CancunBlock)
	}
	if c.ShardingForkBlock != nil {
		banner += fmt.Sprintf(" - ShardingFork:                %-8v\n", c.ShardingForkBlock)
	}
	banner += "\n"

	// Add a special section for the merge as it's non-obvious
	if c.TerminalTotalDifficulty == nil {
		banner += "The Merge is not yet available for this network!\n"
		banner += " - Hard-fork specification: https://github.com/ethereum/execution-specs/blob/master/network-upgrades/mainnet-upgrades/paris.md"
	} else {
		banner += "Merge configured:\n"
		banner += " - Hard-fork specification:    https://github.com/ethereum/execution-specs/blob/master/network-upgrades/mainnet-upgrades/paris.md\n"
		banner += fmt.Sprintf(" - Network known to be merged: %v\n", c.TerminalTotalDifficultyPassed)
		banner += fmt.Sprintf(" - Total terminal difficulty:  %v\n", c.TerminalTotalDifficulty)
		banner += fmt.Sprintf(" - Merge netsplit block:       %-8v", c.MergeNetsplitBlock)
	}
	return banner
}

// IsHomestead returns whether num is either equal to the homestead block or greater.
func (c *ChainConfig) IsHomestead(num *big.Int) bool {
	return isForked(c.HomesteadBlock, num)
}

// IsDAOFork returns whether num is either equal to the DAO fork block or greater.
func (c *ChainConfig) IsDAOFork(num *big.Int) bool {
	return isForked(c.DAOForkBlock, num)
}

// IsEIP150 returns whether num is either equal to the EIP150 fork block or greater.
func (c *ChainConfig) IsEIP150(num *big.Int) bool {
	return isForked(c.EIP150Block, num)
}

// IsEIP155 returns whether num is either equal to the EIP155 fork block or greater.
func (c *ChainConfig) IsEIP155(num *big.Int) bool {
	return isForked(c.EIP155Block, num)
}

// IsEIP158 returns whether num is either equal to the EIP158 fork block or greater.
func (c *ChainConfig) IsEIP158(num *big.Int) bool {
	return isForked(c.EIP158Block, num)
}

// IsByzantium returns whether num is either equal to the Byzantium fork block or greater.
func (c *ChainConfig) IsByzantium(num *big.Int) bool {
	return isForked(c.ByzantiumBlock, num)
}

// IsConstantinople returns whether num is either equal to the Constantinople fork block or greater.
func (c *ChainConfig) IsConstantinople(num *big.Int) bool {
	return isForked(c.ConstantinopleBlock, num)
}

// IsMuirGlacier returns whether num is either equal to the Muir Glacier (EIP-2384) fork block or greater.
func (c *ChainConfig) IsMuirGlacier(num *big.Int) bool {
	return isForked(c.MuirGlacierBlock, num)
}

// IsPetersburg returns whether num is either
// - equal to or greater than the PetersburgBlock fork block,
// - OR is nil, and Constantinople is active
func (c *ChainConfig) IsPetersburg(num *big.Int) bool {
	return isForked(c.PetersburgBlock, num) || c.PetersburgBlock == nil && isForked(c.ConstantinopleBlock, num)
}

// IsIstanbul returns whether num is either equal to the Istanbul fork block or greater.
func (c *ChainConfig) IsIstanbul(num *big.Int) bool {
	return isForked(c.IstanbulBlock, num)
}

// IsBerlin returns whether num is either equal to the Berlin fork block or greater.
func (c *ChainConfig) IsBerlin(num *big.Int) bool {
	return isForked(c.BerlinBlock, num)
}

// IsLondon returns whether num is either equal to the London fork block or greater.
func (c *ChainConfig) IsLondon(num *big.Int) bool {
	return isForked(c.LondonBlock, num)
}

// IsArrowGlacier returns whether num is either equal to the Arrow Glacier (EIP-4345) fork block or greater.
func (c *ChainConfig) IsArrowGlacier(num *big.Int) bool {
	return isForked(c.ArrowGlacierBlock, num)
}

// IsGrayGlacier returns whether num is either equal to the Gray Glacier (EIP-5133) fork block or greater.
func (c *ChainConfig) IsGrayGlacier(num *big.Int) bool {
	return isForked(c.GrayGlacierBlock, num)
}

// IsSharding returns whether num is either equal to the Mini-Danksharding fork block or greater.
func (c *ChainConfig) IsSharding(num *big.Int) bool {
	return isForked(c.ShardingForkBlock, num)
}

// IsTerminalPoWBlock returns whether the given block is the last block of PoW stage.
func (c *ChainConfig) IsTerminalPoWBlock(parentTotalDiff *big.Int, totalDiff *big.Int) bool {
	if c.TerminalTotalDifficulty == nil {
		return false
	}
	return parentTotalDiff.Cmp(c.TerminalTotalDifficulty) < 0 && totalDiff.Cmp(c.TerminalTotalDifficulty) >= 0
}

// IsShanghai returns whether num is either equal to the Shanghai fork block or greater.
func (c *ChainConfig) IsShanghai(num *big.Int) bool {
	return isForked(c.ShanghaiBlock, num)
}

// IsCancun returns whether num is either equal to the Cancun fork block or greater.
func (c *ChainConfig) IsCancun(num *big.Int) bool {
	return isForked(c.CancunBlock, num)
}

// CheckCompatible checks whether scheduled fork transitions have been imported
// with a mismatching chain configuration.
func (c *ChainConfig) CheckCompatible(newcfg *ChainConfig, height uint64) *ConfigCompatError {
	bhead := new(big.Int).SetUint64(height)

	// Iterate checkCompatible to find the lowest conflict.
	var lasterr *ConfigCompatError
	for {
		err := c.checkCompatible(newcfg, bhead)
		if err == nil || (lasterr != nil && err.RewindTo == lasterr.RewindTo) {
			break
		}
		lasterr = err
		bhead.SetUint64(err.RewindTo)
	}
	return lasterr
}

// CheckConfigForkOrder checks that we don't "skip" any forks, geth isn't pluggable enough
// to guarantee that forks can be implemented in a different order than on official networks
func (c *ChainConfig) CheckConfigForkOrder() error {
	type fork struct {
		name     string
		block    *big.Int
		optional bool // if true, the fork may be nil and next fork is still allowed
	}
	var lastFork fork
	for _, cur := range []fork{
		{name: "homesteadBlock", block: c.HomesteadBlock},
		{name: "daoForkBlock", block: c.DAOForkBlock, optional: true},
		{name: "eip150Block", block: c.EIP150Block},
		{name: "eip155Block", block: c.EIP155Block},
		{name: "eip158Block", block: c.EIP158Block},
		{name: "byzantiumBlock", block: c.ByzantiumBlock},
		{name: "constantinopleBlock", block: c.ConstantinopleBlock},
		{name: "petersburgBlock", block: c.PetersburgBlock},
		{name: "istanbulBlock", block: c.IstanbulBlock},
		{name: "muirGlacierBlock", block: c.MuirGlacierBlock, optional: true},
		{name: "berlinBlock", block: c.BerlinBlock},
		{name: "londonBlock", block: c.LondonBlock},
		{name: "arrowGlacierBlock", block: c.ArrowGlacierBlock, optional: true},
		{name: "grayGlacierBlock", block: c.GrayGlacierBlock, optional: true},
		{name: "mergeNetsplitBlock", block: c.MergeNetsplitBlock, optional: true},
		{name: "shanghaiBlock", block: c.ShanghaiBlock, optional: true},
		{name: "cancunBlock", block: c.CancunBlock, optional: true},
		{name: "mergeStartBlock", block: c.MergeForkBlock, optional: true},
		{name: "shardingForkBlock", block: c.ShardingForkBlock, optional: true},
	} {
		if lastFork.name != "" {
			// Next one must be higher number
			if lastFork.block == nil && cur.block != nil {
				return fmt.Errorf("unsupported fork ordering: %v not enabled, but %v enabled at %v",
					lastFork.name, cur.name, cur.block)
			}
			if lastFork.block != nil && cur.block != nil {
				if lastFork.block.Cmp(cur.block) > 0 {
					return fmt.Errorf("unsupported fork ordering: %v enabled at %v, but %v enabled at %v",
						lastFork.name, lastFork.block, cur.name, cur.block)
				}
			}
		}
		// If it was optional and not set, then ignore it
		if !cur.optional || cur.block != nil {
			lastFork = cur
		}
	}
	return nil
}

func (c *ChainConfig) checkCompatible(newcfg *ChainConfig, head *big.Int) *ConfigCompatError {
	if isForkIncompatible(c.HomesteadBlock, newcfg.HomesteadBlock, head) {
		return newCompatError("Homestead fork block", c.HomesteadBlock, newcfg.HomesteadBlock)
	}
	if isForkIncompatible(c.DAOForkBlock, newcfg.DAOForkBlock, head) {
		return newCompatError("DAO fork block", c.DAOForkBlock, newcfg.DAOForkBlock)
	}
	if c.IsDAOFork(head) && c.DAOForkSupport != newcfg.DAOForkSupport {
		return newCompatError("DAO fork support flag", c.DAOForkBlock, newcfg.DAOForkBlock)
	}
	if isForkIncompatible(c.EIP150Block, newcfg.EIP150Block, head) {
		return newCompatError("EIP150 fork block", c.EIP150Block, newcfg.EIP150Block)
	}
	if isForkIncompatible(c.EIP155Block, newcfg.EIP155Block, head) {
		return newCompatError("EIP155 fork block", c.EIP155Block, newcfg.EIP155Block)
	}
	if isForkIncompatible(c.EIP158Block, newcfg.EIP158Block, head) {
		return newCompatError("EIP158 fork block", c.EIP158Block, newcfg.EIP158Block)
	}
	if c.IsEIP158(head) && !configNumEqual(c.ChainID, newcfg.ChainID) {
		return newCompatError("EIP158 chain ID", c.EIP158Block, newcfg.EIP158Block)
	}
	if isForkIncompatible(c.ByzantiumBlock, newcfg.ByzantiumBlock, head) {
		return newCompatError("Byzantium fork block", c.ByzantiumBlock, newcfg.ByzantiumBlock)
	}
	if isForkIncompatible(c.ConstantinopleBlock, newcfg.ConstantinopleBlock, head) {
		return newCompatError("Constantinople fork block", c.ConstantinopleBlock, newcfg.ConstantinopleBlock)
	}
	if isForkIncompatible(c.PetersburgBlock, newcfg.PetersburgBlock, head) {
		// the only case where we allow Petersburg to be set in the past is if it is equal to Constantinople
		// mainly to satisfy fork ordering requirements which state that Petersburg fork be set if Constantinople fork is set
		if isForkIncompatible(c.ConstantinopleBlock, newcfg.PetersburgBlock, head) {
			return newCompatError("Petersburg fork block", c.PetersburgBlock, newcfg.PetersburgBlock)
		}
	}
	if isForkIncompatible(c.IstanbulBlock, newcfg.IstanbulBlock, head) {
		return newCompatError("Istanbul fork block", c.IstanbulBlock, newcfg.IstanbulBlock)
	}
	if isForkIncompatible(c.MuirGlacierBlock, newcfg.MuirGlacierBlock, head) {
		return newCompatError("Muir Glacier fork block", c.MuirGlacierBlock, newcfg.MuirGlacierBlock)
	}
	if isForkIncompatible(c.BerlinBlock, newcfg.BerlinBlock, head) {
		return newCompatError("Berlin fork block", c.BerlinBlock, newcfg.BerlinBlock)
	}
	if isForkIncompatible(c.LondonBlock, newcfg.LondonBlock, head) {
		return newCompatError("London fork block", c.LondonBlock, newcfg.LondonBlock)
	}
	if isForkIncompatible(c.ArrowGlacierBlock, newcfg.ArrowGlacierBlock, head) {
		return newCompatError("Arrow Glacier fork block", c.ArrowGlacierBlock, newcfg.ArrowGlacierBlock)
	}
	if isForkIncompatible(c.GrayGlacierBlock, newcfg.GrayGlacierBlock, head) {
		return newCompatError("Gray Glacier fork block", c.GrayGlacierBlock, newcfg.GrayGlacierBlock)
	}
	if isForkIncompatible(c.MergeNetsplitBlock, newcfg.MergeNetsplitBlock, head) {
		return newCompatError("Merge netsplit fork block", c.MergeNetsplitBlock, newcfg.MergeNetsplitBlock)
	}
	if isForkIncompatible(c.ShanghaiBlock, newcfg.ShanghaiBlock, head) {
		return newCompatError("Shanghai fork block", c.ShanghaiBlock, newcfg.ShanghaiBlock)
	}
	if isForkIncompatible(c.CancunBlock, newcfg.CancunBlock, head) {
		return newCompatError("Cancun fork block", c.CancunBlock, newcfg.CancunBlock)
	}
	if isForkIncompatible(c.ShardingForkBlock, newcfg.ShardingForkBlock, head) {
		return newCompatError("Mini-Danksharding fork block", c.ShardingForkBlock, newcfg.ShardingForkBlock)
	}
	return nil
}

// isForkIncompatible returns true if a fork scheduled at s1 cannot be rescheduled to
// block s2 because head is already past the fork.
func isForkIncompatible(s1, s2, head *big.Int) bool {
	return (isForked(s1, head) || isForked(s2, head)) && !configNumEqual(s1, s2)
}

// isForked returns whether a fork scheduled at block s is active at the given head block.
func isForked(s, head *big.Int) bool {
	if s == nil || head == nil {
		return false
	}
	return s.Cmp(head) <= 0
}

func configNumEqual(x, y *big.Int) bool {
	if x == nil {
		return y == nil
	}
	if y == nil {
		return x == nil
	}
	return x.Cmp(y) == 0
}

// ConfigCompatError is raised if the locally-stored blockchain is initialised with a
// ChainConfig that would alter the past.
type ConfigCompatError struct {
	What string
	// block numbers of the stored and new configurations
	StoredConfig, NewConfig *big.Int
	// the block number to which the local chain must be rewound to correct the error
	RewindTo uint64
}

func newCompatError(what string, storedblock, newblock *big.Int) *ConfigCompatError {
	var rew *big.Int
	switch {
	case storedblock == nil:
		rew = newblock
	case newblock == nil || storedblock.Cmp(newblock) < 0:
		rew = storedblock
	default:
		rew = newblock
	}
	err := &ConfigCompatError{what, storedblock, newblock, 0}
	if rew != nil && rew.Sign() > 0 {
		err.RewindTo = rew.Uint64() - 1
	}
	return err
}

func (err *ConfigCompatError) Error() string {
	return fmt.Sprintf("mismatching %s in database (have %d, want %d, rewindto %d)", err.What, err.StoredConfig, err.NewConfig, err.RewindTo)
}

// Rules wraps ChainConfig and is merely syntactic sugar or can be used for functions
// that do not have or require information about the block.
//
// Rules is a one time interface meaning that it shouldn't be used in between transition
// phases.
type Rules struct {
	ChainID                                                 *big.Int
	IsHomestead, IsEIP150, IsEIP155, IsEIP158               bool
	IsByzantium, IsConstantinople, IsPetersburg, IsIstanbul bool
	IsBerlin, IsLondon                                      bool
	IsMerge, IsShanghai, isCancun, IsSharding               bool
}

// Rules ensures c's ChainID is not nil.
func (c *ChainConfig) Rules(num *big.Int, isMerge bool) Rules {
	chainID := c.ChainID
	if chainID == nil {
		chainID = new(big.Int)
	}
	return Rules{
		ChainID:          new(big.Int).Set(chainID),
		IsHomestead:      c.IsHomestead(num),
		IsEIP150:         c.IsEIP150(num),
		IsEIP155:         c.IsEIP155(num),
		IsEIP158:         c.IsEIP158(num),
		IsByzantium:      c.IsByzantium(num),
		IsConstantinople: c.IsConstantinople(num),
		IsPetersburg:     c.IsPetersburg(num),
		IsIstanbul:       c.IsIstanbul(num),
		IsBerlin:         c.IsBerlin(num),
		IsLondon:         c.IsLondon(num),
		IsMerge:          isMerge,
		IsShanghai:       c.IsShanghai(num),
		isCancun:         c.IsCancun(num),
		IsSharding:       c.IsSharding(num),
	}
}<|MERGE_RESOLUTION|>--- conflicted
+++ resolved
@@ -279,14 +279,9 @@
 	// adding flags to the config to also have to set these fields.
 	AllCliqueProtocolChanges = &ChainConfig{big.NewInt(1337), big.NewInt(0), nil, false, big.NewInt(0), common.Hash{}, big.NewInt(0), big.NewInt(0), big.NewInt(0), big.NewInt(0), big.NewInt(0), big.NewInt(0), big.NewInt(0), big.NewInt(0), big.NewInt(0), big.NewInt(0), nil, nil, nil, nil, nil, nil, nil, false, nil, &CliqueConfig{Period: 0, Epoch: 30000}}
 
-<<<<<<< HEAD
-	TestChainConfig = &ChainConfig{big.NewInt(1), big.NewInt(0), nil, false, big.NewInt(0), common.Hash{}, big.NewInt(0), big.NewInt(0), big.NewInt(0), big.NewInt(0), big.NewInt(0), big.NewInt(0), big.NewInt(0), big.NewInt(0), big.NewInt(0), big.NewInt(0), big.NewInt(0), nil, nil, nil, nil, nil, nil, false, new(EthashConfig), nil}
-	TestRules       = TestChainConfig.Rules(new(big.Int), false)
-=======
-	TestChainConfig    = &ChainConfig{big.NewInt(1), big.NewInt(0), nil, false, big.NewInt(0), common.Hash{}, big.NewInt(0), big.NewInt(0), big.NewInt(0), big.NewInt(0), big.NewInt(0), big.NewInt(0), big.NewInt(0), big.NewInt(0), big.NewInt(0), big.NewInt(0), big.NewInt(0), nil, nil, nil, nil, false, new(EthashConfig), nil}
-	NonActivatedConfig = &ChainConfig{big.NewInt(1), nil, nil, false, nil, common.Hash{}, nil, nil, nil, nil, nil, nil, nil, nil, nil, nil, nil, nil, nil, nil, nil, false, new(EthashConfig), nil}
+	TestChainConfig    = &ChainConfig{big.NewInt(1), big.NewInt(0), nil, false, big.NewInt(0), common.Hash{}, big.NewInt(0), big.NewInt(0), big.NewInt(0), big.NewInt(0), big.NewInt(0), big.NewInt(0), big.NewInt(0), big.NewInt(0), big.NewInt(0), big.NewInt(0), big.NewInt(0), nil, nil, nil, nil, nil, nil, false, new(EthashConfig), nil}
+	NonActivatedConfig = &ChainConfig{big.NewInt(1), nil, nil, false, nil, common.Hash{}, nil, nil, nil, nil, nil, nil, nil, nil, nil, nil, nil, nil, nil, nil, nil, nil, nil, false, new(EthashConfig), nil}
 	TestRules          = TestChainConfig.Rules(new(big.Int), false)
->>>>>>> d408cb6f
 )
 
 // NetworkNames are user friendly names to use in the chain spec banner.
