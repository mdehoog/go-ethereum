// Copyright 2019 The go-ethereum Authors
// This file is part of the go-ethereum library.
//
// The go-ethereum library is free software: you can redistribute it and/or modify
// it under the terms of the GNU Lesser General Public License as published by
// the Free Software Foundation, either version 3 of the License, or
// (at your option) any later version.
//
// The go-ethereum library is distributed in the hope that it will be useful,
// but WITHOUT ANY WARRANTY; without even the implied warranty of
// MERCHANTABILITY or FITNESS FOR A PARTICULAR PURPOSE. See the
// GNU Lesser General Public License for more details.
//
// You should have received a copy of the GNU Lesser General Public License
// along with the go-ethereum library. If not, see <http://www.gnu.org/licenses/>.

// Package snapshot implements a journalled, dynamic state dump.
package snapshot

import (
	"bytes"
	"errors"
	"fmt"
	"sync"
	"sync/atomic"

	"github.com/ethereum/go-ethereum/common"
	"github.com/ethereum/go-ethereum/core/rawdb"
	"github.com/ethereum/go-ethereum/ethdb"
	"github.com/ethereum/go-ethereum/log"
	"github.com/ethereum/go-ethereum/metrics"
	"github.com/ethereum/go-ethereum/rlp"
	"github.com/ethereum/go-ethereum/trie"
)

var (
	snapshotCleanAccountHitMeter   = metrics.NewRegisteredMeter("state/snapshot/clean/account/hit", nil)
	snapshotCleanAccountMissMeter  = metrics.NewRegisteredMeter("state/snapshot/clean/account/miss", nil)
	snapshotCleanAccountInexMeter  = metrics.NewRegisteredMeter("state/snapshot/clean/account/inex", nil)
	snapshotCleanAccountReadMeter  = metrics.NewRegisteredMeter("state/snapshot/clean/account/read", nil)
	snapshotCleanAccountWriteMeter = metrics.NewRegisteredMeter("state/snapshot/clean/account/write", nil)

	snapshotCleanStorageHitMeter   = metrics.NewRegisteredMeter("state/snapshot/clean/storage/hit", nil)
	snapshotCleanStorageMissMeter  = metrics.NewRegisteredMeter("state/snapshot/clean/storage/miss", nil)
	snapshotCleanStorageInexMeter  = metrics.NewRegisteredMeter("state/snapshot/clean/storage/inex", nil)
	snapshotCleanStorageReadMeter  = metrics.NewRegisteredMeter("state/snapshot/clean/storage/read", nil)
	snapshotCleanStorageWriteMeter = metrics.NewRegisteredMeter("state/snapshot/clean/storage/write", nil)

	snapshotDirtyAccountHitMeter   = metrics.NewRegisteredMeter("state/snapshot/dirty/account/hit", nil)
	snapshotDirtyAccountMissMeter  = metrics.NewRegisteredMeter("state/snapshot/dirty/account/miss", nil)
	snapshotDirtyAccountInexMeter  = metrics.NewRegisteredMeter("state/snapshot/dirty/account/inex", nil)
	snapshotDirtyAccountReadMeter  = metrics.NewRegisteredMeter("state/snapshot/dirty/account/read", nil)
	snapshotDirtyAccountWriteMeter = metrics.NewRegisteredMeter("state/snapshot/dirty/account/write", nil)

	snapshotDirtyStorageHitMeter   = metrics.NewRegisteredMeter("state/snapshot/dirty/storage/hit", nil)
	snapshotDirtyStorageMissMeter  = metrics.NewRegisteredMeter("state/snapshot/dirty/storage/miss", nil)
	snapshotDirtyStorageInexMeter  = metrics.NewRegisteredMeter("state/snapshot/dirty/storage/inex", nil)
	snapshotDirtyStorageReadMeter  = metrics.NewRegisteredMeter("state/snapshot/dirty/storage/read", nil)
	snapshotDirtyStorageWriteMeter = metrics.NewRegisteredMeter("state/snapshot/dirty/storage/write", nil)

	snapshotDirtyAccountHitDepthHist = metrics.NewRegisteredHistogram("state/snapshot/dirty/account/hit/depth", nil, metrics.NewExpDecaySample(1028, 0.015))
	snapshotDirtyStorageHitDepthHist = metrics.NewRegisteredHistogram("state/snapshot/dirty/storage/hit/depth", nil, metrics.NewExpDecaySample(1028, 0.015))

	snapshotFlushAccountItemMeter = metrics.NewRegisteredMeter("state/snapshot/flush/account/item", nil)
	snapshotFlushAccountSizeMeter = metrics.NewRegisteredMeter("state/snapshot/flush/account/size", nil)
	snapshotFlushStorageItemMeter = metrics.NewRegisteredMeter("state/snapshot/flush/storage/item", nil)
	snapshotFlushStorageSizeMeter = metrics.NewRegisteredMeter("state/snapshot/flush/storage/size", nil)

	snapshotBloomIndexTimer = metrics.NewRegisteredResettingTimer("state/snapshot/bloom/index", nil)
	snapshotBloomErrorGauge = metrics.NewRegisteredGaugeFloat64("state/snapshot/bloom/error", nil)

	snapshotBloomAccountTrueHitMeter  = metrics.NewRegisteredMeter("state/snapshot/bloom/account/truehit", nil)
	snapshotBloomAccountFalseHitMeter = metrics.NewRegisteredMeter("state/snapshot/bloom/account/falsehit", nil)
	snapshotBloomAccountMissMeter     = metrics.NewRegisteredMeter("state/snapshot/bloom/account/miss", nil)

	snapshotBloomStorageTrueHitMeter  = metrics.NewRegisteredMeter("state/snapshot/bloom/storage/truehit", nil)
	snapshotBloomStorageFalseHitMeter = metrics.NewRegisteredMeter("state/snapshot/bloom/storage/falsehit", nil)
	snapshotBloomStorageMissMeter     = metrics.NewRegisteredMeter("state/snapshot/bloom/storage/miss", nil)

	// ErrSnapshotStale is returned from data accessors if the underlying snapshot
	// layer had been invalidated due to the chain progressing forward far enough
	// to not maintain the layer's original state.
	ErrSnapshotStale = errors.New("snapshot stale")

	// ErrNotCoveredYet is returned from data accessors if the underlying snapshot
	// is being generated currently and the requested data item is not yet in the
	// range of accounts covered.
	ErrNotCoveredYet = errors.New("not covered yet")

	// ErrNotConstructed is returned if the callers want to iterate the snapshot
	// while the generation is not finished yet.
	ErrNotConstructed = errors.New("snapshot is not constructed")

	// errSnapshotCycle is returned if a snapshot is attempted to be inserted
	// that forms a cycle in the snapshot tree.
	errSnapshotCycle = errors.New("snapshot cycle")
)

// Snapshot represents the functionality supported by a snapshot storage layer.
type Snapshot interface {
	// Root returns the root hash for which this snapshot was made.
	Root() common.Hash

	// Account directly retrieves the account associated with a particular hash in
	// the snapshot slim data format.
	Account(hash common.Hash) (*Account, error)

	// AccountRLP directly retrieves the account RLP associated with a particular
	// hash in the snapshot slim data format.
	AccountRLP(hash common.Hash) ([]byte, error)

	// Storage directly retrieves the storage data associated with a particular hash,
	// within a particular account.
	Storage(accountHash, storageHash common.Hash) ([]byte, error)
}

// snapshot is the internal version of the snapshot data layer that supports some
// additional methods compared to the public API.
type snapshot interface {
	Snapshot

	// Parent returns the subsequent layer of a snapshot, or nil if the base was
	// reached.
	//
	// Note, the method is an internal helper to avoid type switching between the
	// disk and diff layers. There is no locking involved.
	Parent() snapshot

	// Update creates a new layer on top of the existing snapshot diff tree with
	// the specified data items.
	//
	// Note, the maps are retained by the method to avoid copying everything.
	Update(blockRoot common.Hash, destructs map[common.Hash]struct{}, accounts map[common.Hash][]byte, storage map[common.Hash]map[common.Hash][]byte) *diffLayer

	// Journal commits an entire diff hierarchy to disk into a single journal entry.
	// This is meant to be used during shutdown to persist the snapshot without
	// flattening everything down (bad for reorgs).
	Journal(buffer *bytes.Buffer) (common.Hash, error)

	// Stale return whether this layer has become stale (was flattened across) or
	// if it's still live.
	Stale() bool

	// AccountIterator creates an account iterator over an arbitrary layer.
	AccountIterator(seek common.Hash) AccountIterator

	// StorageIterator creates a storage iterator over an arbitrary layer.
	StorageIterator(account common.Hash, seek common.Hash) (StorageIterator, bool)
}

// Config includes the configurations for snapshots.
type Config struct {
	CacheSize  int  // Megabytes permitted to use for read caches
	Recovery   bool // Indicator that the snapshots is in the recovery mode
	NoBuild    bool // Indicator that the snapshots generation is disallowed
	AsyncBuild bool // The snapshot generation is allowed to be constructed asynchronously
}

// Tree is an Ethereum state snapshot tree. It consists of one persistent base
// layer backed by a key-value store, on top of which arbitrarily many in-memory
// diff layers are topped. The memory diffs can form a tree with branching, but
// the disk layer is singleton and common to all. If a reorg goes deeper than the
// disk layer, everything needs to be deleted.
//
// The goal of a state snapshot is twofold: to allow direct access to account and
// storage data to avoid expensive multi-level trie lookups; and to allow sorted,
// cheap iteration of the account/storage tries for sync aid.
type Tree struct {
	config Config                   // Snapshots configurations
	diskdb ethdb.KeyValueStore      // Persistent database to store the snapshot
	triedb *trie.Database           // In-memory cache to access the trie through
	layers map[common.Hash]snapshot // Collection of all known layers
	lock   sync.RWMutex

	// Test hooks
	onFlatten func() // Hook invoked when the bottom most diff layers are flattened
}

// New attempts to load an already existing snapshot from a persistent key-value
// store (with a number of memory layers from a journal), ensuring that the head
// of the snapshot matches the expected one.
//
// If the snapshot is missing or the disk layer is broken, the snapshot will be
// reconstructed using both the existing data and the state trie.
// The repair happens on a background thread.
//
// If the memory layers in the journal do not match the disk layer (e.g. there is
// a gap) or the journal is missing, there are two repair cases:
//
//   - if the 'recovery' parameter is true, all memory diff-layers will be discarded.
//     This case happens when the snapshot is 'ahead' of the state trie.
//   - otherwise, the entire snapshot is considered invalid and will be recreated on
//     a background thread.
<<<<<<< HEAD
func New(diskdb ethdb.KeyValueStore, triedb *trie.Database, cache int, root common.Hash, async bool, rebuild bool, recovery bool) (*Tree, error) {
=======
func New(config Config, diskdb ethdb.KeyValueStore, triedb *trie.Database, root common.Hash) (*Tree, error) {
>>>>>>> fc3e6d01
	// Create a new, empty snapshot tree
	snap := &Tree{
		config: config,
		diskdb: diskdb,
		triedb: triedb,
		layers: make(map[common.Hash]snapshot),
	}
	// Create the building waiter iff the background generation is allowed
	if !config.NoBuild && !config.AsyncBuild {
		defer snap.waitBuild()
	}
	// Attempt to load a previously persisted snapshot and rebuild one if failed
	head, disabled, err := loadSnapshot(diskdb, triedb, root, config.CacheSize, config.Recovery, config.NoBuild)
	if disabled {
		log.Warn("Snapshot maintenance disabled (syncing)")
		return snap, nil
	}
	if err != nil {
		log.Warn("Failed to load snapshot", "err", err)
		if !config.NoBuild {
			snap.Rebuild(root)
			return snap, nil
		}
		return nil, err // Bail out the error, don't rebuild automatically.
	}
	// Existing snapshot loaded, seed all the layers
	for head != nil {
		snap.layers[head.Root()] = head
		head = head.Parent()
	}
	return snap, nil
}

// waitBuild blocks until the snapshot finishes rebuilding. This method is meant
// to be used by tests to ensure we're testing what we believe we are.
func (t *Tree) waitBuild() {
	// Find the rebuild termination channel
	var done chan struct{}

	t.lock.RLock()
	for _, layer := range t.layers {
		if layer, ok := layer.(*diskLayer); ok {
			done = layer.genPending
			break
		}
	}
	t.lock.RUnlock()

	// Wait until the snapshot is generated
	if done != nil {
		<-done
	}
}

// Disable interrupts any pending snapshot generator, deletes all the snapshot
// layers in memory and marks snapshots disabled globally. In order to resume
// the snapshot functionality, the caller must invoke Rebuild.
func (t *Tree) Disable() {
	// Interrupt any live snapshot layers
	t.lock.Lock()
	defer t.lock.Unlock()

	for _, layer := range t.layers {
		switch layer := layer.(type) {
		case *diskLayer:
			// If the base layer is generating, abort it
			if layer.genAbort != nil {
				abort := make(chan *generatorStats)
				layer.genAbort <- abort
				<-abort
			}
			// Layer should be inactive now, mark it as stale
			layer.lock.Lock()
			layer.stale = true
			layer.lock.Unlock()

		case *diffLayer:
			// If the layer is a simple diff, simply mark as stale
			layer.lock.Lock()
			atomic.StoreUint32(&layer.stale, 1)
			layer.lock.Unlock()

		default:
			panic(fmt.Sprintf("unknown layer type: %T", layer))
		}
	}
	t.layers = map[common.Hash]snapshot{}

	// Delete all snapshot liveness information from the database
	batch := t.diskdb.NewBatch()

	rawdb.WriteSnapshotDisabled(batch)
	rawdb.DeleteSnapshotRoot(batch)
	rawdb.DeleteSnapshotJournal(batch)
	rawdb.DeleteSnapshotGenerator(batch)
	rawdb.DeleteSnapshotRecoveryNumber(batch)
	// Note, we don't delete the sync progress

	if err := batch.Write(); err != nil {
		log.Crit("Failed to disable snapshots", "err", err)
	}
}

// Snapshot retrieves a snapshot belonging to the given block root, or nil if no
// snapshot is maintained for that block.
func (t *Tree) Snapshot(blockRoot common.Hash) Snapshot {
	t.lock.RLock()
	defer t.lock.RUnlock()

	return t.layers[blockRoot]
}

// Snapshots returns all visited layers from the topmost layer with specific
// root and traverses downward. The layer amount is limited by the given number.
// If nodisk is set, then disk layer is excluded.
func (t *Tree) Snapshots(root common.Hash, limits int, nodisk bool) []Snapshot {
	t.lock.RLock()
	defer t.lock.RUnlock()

	if limits == 0 {
		return nil
	}
	layer := t.layers[root]
	if layer == nil {
		return nil
	}
	var ret []Snapshot
	for {
		if _, isdisk := layer.(*diskLayer); isdisk && nodisk {
			break
		}
		ret = append(ret, layer)
		limits -= 1
		if limits == 0 {
			break
		}
		parent := layer.Parent()
		if parent == nil {
			break
		}
		layer = parent
	}
	return ret
}

// Update adds a new snapshot into the tree, if that can be linked to an existing
// old parent. It is disallowed to insert a disk layer (the origin of all).
func (t *Tree) Update(blockRoot common.Hash, parentRoot common.Hash, destructs map[common.Hash]struct{}, accounts map[common.Hash][]byte, storage map[common.Hash]map[common.Hash][]byte) error {
	// Reject noop updates to avoid self-loops in the snapshot tree. This is a
	// special case that can only happen for Clique networks where empty blocks
	// don't modify the state (0 block subsidy).
	//
	// Although we could silently ignore this internally, it should be the caller's
	// responsibility to avoid even attempting to insert such a snapshot.
	if blockRoot == parentRoot {
		return errSnapshotCycle
	}
	// Generate a new snapshot on top of the parent
	parent := t.Snapshot(parentRoot)
	if parent == nil {
		return fmt.Errorf("parent [%#x] snapshot missing", parentRoot)
	}
	snap := parent.(snapshot).Update(blockRoot, destructs, accounts, storage)

	// Save the new snapshot for later
	t.lock.Lock()
	defer t.lock.Unlock()

	t.layers[snap.root] = snap
	return nil
}

// Cap traverses downwards the snapshot tree from a head block hash until the
// number of allowed layers are crossed. All layers beyond the permitted number
// are flattened downwards.
//
// Note, the final diff layer count in general will be one more than the amount
// requested. This happens because the bottom-most diff layer is the accumulator
// which may or may not overflow and cascade to disk. Since this last layer's
// survival is only known *after* capping, we need to omit it from the count if
// we want to ensure that *at least* the requested number of diff layers remain.
func (t *Tree) Cap(root common.Hash, layers int) error {
	// Retrieve the head snapshot to cap from
	snap := t.Snapshot(root)
	if snap == nil {
		return fmt.Errorf("snapshot [%#x] missing", root)
	}
	diff, ok := snap.(*diffLayer)
	if !ok {
		return fmt.Errorf("snapshot [%#x] is disk layer", root)
	}
	// If the generator is still running, use a more aggressive cap
	diff.origin.lock.RLock()
	if diff.origin.genMarker != nil && layers > 8 {
		layers = 8
	}
	diff.origin.lock.RUnlock()

	// Run the internal capping and discard all stale layers
	t.lock.Lock()
	defer t.lock.Unlock()

	// Flattening the bottom-most diff layer requires special casing since there's
	// no child to rewire to the grandparent. In that case we can fake a temporary
	// child for the capping and then remove it.
	if layers == 0 {
		// If full commit was requested, flatten the diffs and merge onto disk
		diff.lock.RLock()
		base := diffToDisk(diff.flatten().(*diffLayer))
		diff.lock.RUnlock()

		// Replace the entire snapshot tree with the flat base
		t.layers = map[common.Hash]snapshot{base.root: base}
		return nil
	}
	persisted := t.cap(diff, layers)

	// Remove any layer that is stale or links into a stale layer
	children := make(map[common.Hash][]common.Hash)
	for root, snap := range t.layers {
		if diff, ok := snap.(*diffLayer); ok {
			parent := diff.parent.Root()
			children[parent] = append(children[parent], root)
		}
	}
	var remove func(root common.Hash)
	remove = func(root common.Hash) {
		delete(t.layers, root)
		for _, child := range children[root] {
			remove(child)
		}
		delete(children, root)
	}
	for root, snap := range t.layers {
		if snap.Stale() {
			remove(root)
		}
	}
	// If the disk layer was modified, regenerate all the cumulative blooms
	if persisted != nil {
		var rebloom func(root common.Hash)
		rebloom = func(root common.Hash) {
			if diff, ok := t.layers[root].(*diffLayer); ok {
				diff.rebloom(persisted)
			}
			for _, child := range children[root] {
				rebloom(child)
			}
		}
		rebloom(persisted.root)
	}
	return nil
}

// cap traverses downwards the diff tree until the number of allowed layers are
// crossed. All diffs beyond the permitted number are flattened downwards. If the
// layer limit is reached, memory cap is also enforced (but not before).
//
// The method returns the new disk layer if diffs were persisted into it.
//
// Note, the final diff layer count in general will be one more than the amount
// requested. This happens because the bottom-most diff layer is the accumulator
// which may or may not overflow and cascade to disk. Since this last layer's
// survival is only known *after* capping, we need to omit it from the count if
// we want to ensure that *at least* the requested number of diff layers remain.
func (t *Tree) cap(diff *diffLayer, layers int) *diskLayer {
	// Dive until we run out of layers or reach the persistent database
	for i := 0; i < layers-1; i++ {
		// If we still have diff layers below, continue down
		if parent, ok := diff.parent.(*diffLayer); ok {
			diff = parent
		} else {
			// Diff stack too shallow, return without modifications
			return nil
		}
	}
	// We're out of layers, flatten anything below, stopping if it's the disk or if
	// the memory limit is not yet exceeded.
	switch parent := diff.parent.(type) {
	case *diskLayer:
		return nil

	case *diffLayer:
		// Hold the write lock until the flattened parent is linked correctly.
		// Otherwise, the stale layer may be accessed by external reads in the
		// meantime.
		diff.lock.Lock()
		defer diff.lock.Unlock()

		// Flatten the parent into the grandparent. The flattening internally obtains a
		// write lock on grandparent.
		flattened := parent.flatten().(*diffLayer)
		t.layers[flattened.root] = flattened

		// Invoke the hook if it's registered. Ugly hack.
		if t.onFlatten != nil {
			t.onFlatten()
		}
		diff.parent = flattened
		if flattened.memory < aggregatorMemoryLimit {
			// Accumulator layer is smaller than the limit, so we can abort, unless
			// there's a snapshot being generated currently. In that case, the trie
			// will move from underneath the generator so we **must** merge all the
			// partial data down into the snapshot and restart the generation.
			if flattened.parent.(*diskLayer).genAbort == nil {
				return nil
			}
		}
	default:
		panic(fmt.Sprintf("unknown data layer: %T", parent))
	}
	// If the bottom-most layer is larger than our memory cap, persist to disk
	bottom := diff.parent.(*diffLayer)

	bottom.lock.RLock()
	base := diffToDisk(bottom)
	bottom.lock.RUnlock()

	t.layers[base.root] = base
	diff.parent = base
	return base
}

// diffToDisk merges a bottom-most diff into the persistent disk layer underneath
// it. The method will panic if called onto a non-bottom-most diff layer.
//
// The disk layer persistence should be operated in an atomic way. All updates should
// be discarded if the whole transition if not finished.
func diffToDisk(bottom *diffLayer) *diskLayer {
	var (
		base  = bottom.parent.(*diskLayer)
		batch = base.diskdb.NewBatch()
		stats *generatorStats
	)
	// If the disk layer is running a snapshot generator, abort it
	if base.genAbort != nil {
		abort := make(chan *generatorStats)
		base.genAbort <- abort
		stats = <-abort
	}
	// Put the deletion in the batch writer, flush all updates in the final step.
	rawdb.DeleteSnapshotRoot(batch)

	// Mark the original base as stale as we're going to create a new wrapper
	base.lock.Lock()
	if base.stale {
		panic("parent disk layer is stale") // we've committed into the same base from two children, boo
	}
	base.stale = true
	base.lock.Unlock()

	// Destroy all the destructed accounts from the database
	for hash := range bottom.destructSet {
		// Skip any account not covered yet by the snapshot
		if base.genMarker != nil && bytes.Compare(hash[:], base.genMarker) > 0 {
			continue
		}
		// Remove all storage slots
		rawdb.DeleteAccountSnapshot(batch, hash)
		base.cache.Set(hash[:], nil)

		it := rawdb.IterateStorageSnapshots(base.diskdb, hash)
		for it.Next() {
			key := it.Key()
			batch.Delete(key)
			base.cache.Del(key[1:])
			snapshotFlushStorageItemMeter.Mark(1)

			// Ensure we don't delete too much data blindly (contract can be
			// huge). It's ok to flush, the root will go missing in case of a
			// crash and we'll detect and regenerate the snapshot.
			if batch.ValueSize() > ethdb.IdealBatchSize {
				if err := batch.Write(); err != nil {
					log.Crit("Failed to write storage deletions", "err", err)
				}
				batch.Reset()
			}
		}
		it.Release()
	}
	// Push all updated accounts into the database
	for hash, data := range bottom.accountData {
		// Skip any account not covered yet by the snapshot
		if base.genMarker != nil && bytes.Compare(hash[:], base.genMarker) > 0 {
			continue
		}
		// Push the account to disk
		rawdb.WriteAccountSnapshot(batch, hash, data)
		base.cache.Set(hash[:], data)
		snapshotCleanAccountWriteMeter.Mark(int64(len(data)))

		snapshotFlushAccountItemMeter.Mark(1)
		snapshotFlushAccountSizeMeter.Mark(int64(len(data)))

		// Ensure we don't write too much data blindly. It's ok to flush, the
		// root will go missing in case of a crash and we'll detect and regen
		// the snapshot.
		if batch.ValueSize() > ethdb.IdealBatchSize {
			if err := batch.Write(); err != nil {
				log.Crit("Failed to write storage deletions", "err", err)
			}
			batch.Reset()
		}
	}
	// Push all the storage slots into the database
	for accountHash, storage := range bottom.storageData {
		// Skip any account not covered yet by the snapshot
		if base.genMarker != nil && bytes.Compare(accountHash[:], base.genMarker) > 0 {
			continue
		}
		// Generation might be mid-account, track that case too
		midAccount := base.genMarker != nil && bytes.Equal(accountHash[:], base.genMarker[:common.HashLength])

		for storageHash, data := range storage {
			// Skip any slot not covered yet by the snapshot
			if midAccount && bytes.Compare(storageHash[:], base.genMarker[common.HashLength:]) > 0 {
				continue
			}
			if len(data) > 0 {
				rawdb.WriteStorageSnapshot(batch, accountHash, storageHash, data)
				base.cache.Set(append(accountHash[:], storageHash[:]...), data)
				snapshotCleanStorageWriteMeter.Mark(int64(len(data)))
			} else {
				rawdb.DeleteStorageSnapshot(batch, accountHash, storageHash)
				base.cache.Set(append(accountHash[:], storageHash[:]...), nil)
			}
			snapshotFlushStorageItemMeter.Mark(1)
			snapshotFlushStorageSizeMeter.Mark(int64(len(data)))
		}
	}
	// Update the snapshot block marker and write any remainder data
	rawdb.WriteSnapshotRoot(batch, bottom.root)

	// Write out the generator progress marker and report
	journalProgress(batch, base.genMarker, stats)

	// Flush all the updates in the single db operation. Ensure the
	// disk layer transition is atomic.
	if err := batch.Write(); err != nil {
		log.Crit("Failed to write leftover snapshot", "err", err)
	}
	log.Debug("Journalled disk layer", "root", bottom.root, "complete", base.genMarker == nil)
	res := &diskLayer{
		root:       bottom.root,
		cache:      base.cache,
		diskdb:     base.diskdb,
		triedb:     base.triedb,
		genMarker:  base.genMarker,
		genPending: base.genPending,
	}
	// If snapshot generation hasn't finished yet, port over all the starts and
	// continue where the previous round left off.
	//
	// Note, the `base.genAbort` comparison is not used normally, it's checked
	// to allow the tests to play with the marker without triggering this path.
	if base.genMarker != nil && base.genAbort != nil {
		res.genMarker = base.genMarker
		res.genAbort = make(chan chan *generatorStats)
		go res.generate(stats)
	}
	return res
}

// Journal commits an entire diff hierarchy to disk into a single journal entry.
// This is meant to be used during shutdown to persist the snapshot without
// flattening everything down (bad for reorgs).
//
// The method returns the root hash of the base layer that needs to be persisted
// to disk as a trie too to allow continuing any pending generation op.
func (t *Tree) Journal(root common.Hash) (common.Hash, error) {
	// Retrieve the head snapshot to journal from var snap snapshot
	snap := t.Snapshot(root)
	if snap == nil {
		return common.Hash{}, fmt.Errorf("snapshot [%#x] missing", root)
	}
	// Run the journaling
	t.lock.Lock()
	defer t.lock.Unlock()

	// Firstly write out the metadata of journal
	journal := new(bytes.Buffer)
	if err := rlp.Encode(journal, journalVersion); err != nil {
		return common.Hash{}, err
	}
	diskroot := t.diskRoot()
	if diskroot == (common.Hash{}) {
		return common.Hash{}, errors.New("invalid disk root")
	}
	// Secondly write out the disk layer root, ensure the
	// diff journal is continuous with disk.
	if err := rlp.Encode(journal, diskroot); err != nil {
		return common.Hash{}, err
	}
	// Finally write out the journal of each layer in reverse order.
	base, err := snap.(snapshot).Journal(journal)
	if err != nil {
		return common.Hash{}, err
	}
	// Store the journal into the database and return
	rawdb.WriteSnapshotJournal(t.diskdb, journal.Bytes())
	return base, nil
}

// Rebuild wipes all available snapshot data from the persistent database and
// discard all caches and diff layers. Afterwards, it starts a new snapshot
// generator with the given root hash.
func (t *Tree) Rebuild(root common.Hash) {
	t.lock.Lock()
	defer t.lock.Unlock()

	// Firstly delete any recovery flag in the database. Because now we are
	// building a brand new snapshot. Also reenable the snapshot feature.
	rawdb.DeleteSnapshotRecoveryNumber(t.diskdb)
	rawdb.DeleteSnapshotDisabled(t.diskdb)

	// Iterate over and mark all layers stale
	for _, layer := range t.layers {
		switch layer := layer.(type) {
		case *diskLayer:
			// If the base layer is generating, abort it and save
			if layer.genAbort != nil {
				abort := make(chan *generatorStats)
				layer.genAbort <- abort
				<-abort
			}
			// Layer should be inactive now, mark it as stale
			layer.lock.Lock()
			layer.stale = true
			layer.lock.Unlock()

		case *diffLayer:
			// If the layer is a simple diff, simply mark as stale
			layer.lock.Lock()
			atomic.StoreUint32(&layer.stale, 1)
			layer.lock.Unlock()

		default:
			panic(fmt.Sprintf("unknown layer type: %T", layer))
		}
	}
	// Start generating a new snapshot from scratch on a background thread. The
	// generator will run a wiper first if there's not one running right now.
	log.Info("Rebuilding state snapshot")
	t.layers = map[common.Hash]snapshot{
		root: generateSnapshot(t.diskdb, t.triedb, t.config.CacheSize, root),
	}
}

// AccountIterator creates a new account iterator for the specified root hash and
// seeks to a starting account hash.
func (t *Tree) AccountIterator(root common.Hash, seek common.Hash) (AccountIterator, error) {
	ok, err := t.generating()
	if err != nil {
		return nil, err
	}
	if ok {
		return nil, ErrNotConstructed
	}
	return newFastAccountIterator(t, root, seek)
}

// StorageIterator creates a new storage iterator for the specified root hash and
// account. The iterator will be move to the specific start position.
func (t *Tree) StorageIterator(root common.Hash, account common.Hash, seek common.Hash) (StorageIterator, error) {
	ok, err := t.generating()
	if err != nil {
		return nil, err
	}
	if ok {
		return nil, ErrNotConstructed
	}
	return newFastStorageIterator(t, root, account, seek)
}

// Verify iterates the whole state(all the accounts as well as the corresponding storages)
// with the specific root and compares the re-computed hash with the original one.
func (t *Tree) Verify(root common.Hash) error {
	acctIt, err := t.AccountIterator(root, common.Hash{})
	if err != nil {
		return err
	}
	defer acctIt.Release()

	got, err := generateTrieRoot(nil, acctIt, common.Hash{}, stackTrieGenerate, func(db ethdb.KeyValueWriter, accountHash, codeHash common.Hash, stat *generateStats) (common.Hash, error) {
		storageIt, err := t.StorageIterator(root, accountHash, common.Hash{})
		if err != nil {
			return common.Hash{}, err
		}
		defer storageIt.Release()

		hash, err := generateTrieRoot(nil, storageIt, accountHash, stackTrieGenerate, nil, stat, false)
		if err != nil {
			return common.Hash{}, err
		}
		return hash, nil
	}, newGenerateStats(), true)

	if err != nil {
		return err
	}
	if got != root {
		return fmt.Errorf("state root hash mismatch: got %x, want %x", got, root)
	}
	return nil
}

// disklayer is an internal helper function to return the disk layer.
// The lock of snapTree is assumed to be held already.
func (t *Tree) disklayer() *diskLayer {
	var snap snapshot
	for _, s := range t.layers {
		snap = s
		break
	}
	if snap == nil {
		return nil
	}
	switch layer := snap.(type) {
	case *diskLayer:
		return layer
	case *diffLayer:
		return layer.origin
	default:
		panic(fmt.Sprintf("%T: undefined layer", snap))
	}
}

// diskRoot is a internal helper function to return the disk layer root.
// The lock of snapTree is assumed to be held already.
func (t *Tree) diskRoot() common.Hash {
	disklayer := t.disklayer()
	if disklayer == nil {
		return common.Hash{}
	}
	return disklayer.Root()
}

// generating is an internal helper function which reports whether the snapshot
// is still under the construction.
func (t *Tree) generating() (bool, error) {
	t.lock.Lock()
	defer t.lock.Unlock()

	layer := t.disklayer()
	if layer == nil {
		return false, errors.New("disk layer is missing")
	}
	layer.lock.RLock()
	defer layer.lock.RUnlock()
	return layer.genMarker != nil, nil
}

// diskRoot is a external helper function to return the disk layer root.
func (t *Tree) DiskRoot() common.Hash {
	t.lock.Lock()
	defer t.lock.Unlock()

	return t.diskRoot()
}<|MERGE_RESOLUTION|>--- conflicted
+++ resolved
@@ -191,11 +191,7 @@
 //     This case happens when the snapshot is 'ahead' of the state trie.
 //   - otherwise, the entire snapshot is considered invalid and will be recreated on
 //     a background thread.
-<<<<<<< HEAD
-func New(diskdb ethdb.KeyValueStore, triedb *trie.Database, cache int, root common.Hash, async bool, rebuild bool, recovery bool) (*Tree, error) {
-=======
 func New(config Config, diskdb ethdb.KeyValueStore, triedb *trie.Database, root common.Hash) (*Tree, error) {
->>>>>>> fc3e6d01
 	// Create a new, empty snapshot tree
 	snap := &Tree{
 		config: config,
