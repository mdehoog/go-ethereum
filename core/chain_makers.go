--- conflicted
+++ resolved
@@ -156,13 +156,14 @@
 	return new(big.Int).Set(b.header.Number)
 }
 
-<<<<<<< HEAD
-func (b *BlockGen) Time() uint64 {
-=======
 // Timestamp returns the timestamp of the block being generated.
 func (b *BlockGen) Timestamp() uint64 {
->>>>>>> f86913bc
 	return b.header.Time
+}
+
+// ExcessDataGas returns the excessDataGas of the block being generated.
+func (b *BlockGen) ExcessDataGas() *big.Int {
+	return b.header.ExcessDataGas
 }
 
 // BaseFee returns the EIP-1559 base fee of the block being generated.
