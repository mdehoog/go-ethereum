// Copyright 2014 The go-ethereum Authors
// This file is part of the go-ethereum library.
//
// The go-ethereum library is free software: you can redistribute it and/or modify
// it under the terms of the GNU Lesser General Public License as published by
// the Free Software Foundation, either version 3 of the License, or
// (at your option) any later version.
//
// The go-ethereum library is distributed in the hope that it will be useful,
// but WITHOUT ANY WARRANTY; without even the implied warranty of
// MERCHANTABILITY or FITNESS FOR A PARTICULAR PURPOSE. See the
// GNU Lesser General Public License for more details.
//
// You should have received a copy of the GNU Lesser General Public License
// along with the go-ethereum library. If not, see <http://www.gnu.org/licenses/>.

package types

import (
	"bytes"
	"errors"
	"fmt"
	"io"
	"math/big"
	"unsafe"

	"github.com/ethereum/go-ethereum/common"
	"github.com/ethereum/go-ethereum/common/hexutil"
	"github.com/ethereum/go-ethereum/crypto"
	"github.com/ethereum/go-ethereum/params"
	"github.com/ethereum/go-ethereum/rlp"
)

//go:generate go run github.com/fjl/gencodec -type Receipt -field-override receiptMarshaling -out gen_receipt_json.go

var (
	receiptStatusFailedRLP     = []byte{}
	receiptStatusSuccessfulRLP = []byte{0x01}
)

var errShortTypedReceipt = errors.New("typed receipt too short")

const (
	// ReceiptStatusFailed is the status code of a transaction if execution failed.
	ReceiptStatusFailed = uint64(0)

	// ReceiptStatusSuccessful is the status code of a transaction if execution succeeded.
	ReceiptStatusSuccessful = uint64(1)
)

// Receipt represents the results of a transaction.
type Receipt struct {
	// Consensus fields: These fields are defined by the Yellow Paper
	Type              uint8  `json:"type,omitempty"`
	PostState         []byte `json:"root"`
	Status            uint64 `json:"status"`
	CumulativeGasUsed uint64 `json:"cumulativeGasUsed" gencodec:"required"`
	Bloom             Bloom  `json:"logsBloom"         gencodec:"required"`
	Logs              []*Log `json:"logs"              gencodec:"required"`

	// Implementation fields: These fields are added by geth when processing a transaction.
	TxHash            common.Hash    `json:"transactionHash" gencodec:"required"`
	ContractAddress   common.Address `json:"contractAddress"`
	GasUsed           uint64         `json:"gasUsed" gencodec:"required"`
	EffectiveGasPrice *big.Int       `json:"effectiveGasPrice"`

	// Inclusion information: These fields provide information about the inclusion of the
	// transaction corresponding to this receipt.
	BlockHash        common.Hash `json:"blockHash,omitempty"`
	BlockNumber      *big.Int    `json:"blockNumber,omitempty"`
	TransactionIndex uint        `json:"transactionIndex"`
}

type receiptMarshaling struct {
	Type              hexutil.Uint64
	PostState         hexutil.Bytes
	Status            hexutil.Uint64
	CumulativeGasUsed hexutil.Uint64
	GasUsed           hexutil.Uint64
	BlockNumber       *hexutil.Big
	TransactionIndex  hexutil.Uint
}

// receiptRLP is the consensus encoding of a receipt.
type receiptRLP struct {
	PostStateOrStatus []byte
	CumulativeGasUsed uint64
	Bloom             Bloom
	Logs              []*Log
}

// storedReceiptRLP is the storage encoding of a receipt.
type storedReceiptRLP struct {
	PostStateOrStatus []byte
	CumulativeGasUsed uint64
	Logs              []*Log
}

// NewReceipt creates a barebone transaction receipt, copying the init fields.
// Deprecated: create receipts using a struct literal instead.
func NewReceipt(root []byte, failed bool, cumulativeGasUsed uint64) *Receipt {
	r := &Receipt{
		Type:              LegacyTxType,
		PostState:         common.CopyBytes(root),
		CumulativeGasUsed: cumulativeGasUsed,
	}
	if failed {
		r.Status = ReceiptStatusFailed
	} else {
		r.Status = ReceiptStatusSuccessful
	}
	return r
}

// EncodeRLP implements rlp.Encoder, and flattens the consensus fields of a receipt
// into an RLP stream. If no post state is present, byzantium fork is assumed.
func (r *Receipt) EncodeRLP(w io.Writer) error {
	data := &receiptRLP{r.statusEncoding(), r.CumulativeGasUsed, r.Bloom, r.Logs}
	if r.Type == LegacyTxType {
		return rlp.Encode(w, data)
	}
	buf := encodeBufferPool.Get().(*bytes.Buffer)
	defer encodeBufferPool.Put(buf)
	buf.Reset()
	if err := r.encodeTyped(data, buf); err != nil {
		return err
	}
	return rlp.Encode(w, buf.Bytes())
}

// encodeTyped writes the canonical encoding of a typed receipt to w.
func (r *Receipt) encodeTyped(data *receiptRLP, w *bytes.Buffer) error {
	w.WriteByte(r.Type)
	return rlp.Encode(w, data)
}

// MarshalBinary returns the consensus encoding of the receipt.
func (r *Receipt) MarshalBinary() ([]byte, error) {
	if r.Type == LegacyTxType {
		return rlp.EncodeToBytes(r)
	}
	data := &receiptRLP{r.statusEncoding(), r.CumulativeGasUsed, r.Bloom, r.Logs}
	var buf bytes.Buffer
	err := r.encodeTyped(data, &buf)
	return buf.Bytes(), err
}

// DecodeRLP implements rlp.Decoder, and loads the consensus fields of a receipt
// from an RLP stream.
func (r *Receipt) DecodeRLP(s *rlp.Stream) error {
	kind, _, err := s.Kind()
	switch {
	case err != nil:
		return err
	case kind == rlp.List:
		// It's a legacy receipt.
		var dec receiptRLP
		if err := s.Decode(&dec); err != nil {
			return err
		}
		r.Type = LegacyTxType
		return r.setFromRLP(dec)
	default:
		// It's an EIP-2718 typed tx receipt.
		b, err := s.Bytes()
		if err != nil {
			return err
		}
		return r.decodeTyped(b)
	}
}

// UnmarshalBinary decodes the consensus encoding of receipts.
// It supports legacy RLP receipts and EIP-2718 typed receipts.
func (r *Receipt) UnmarshalBinary(b []byte) error {
	if len(b) > 0 && b[0] > 0x7f {
		// It's a legacy receipt decode the RLP
		var data receiptRLP
		err := rlp.DecodeBytes(b, &data)
		if err != nil {
			return err
		}
		r.Type = LegacyTxType
		return r.setFromRLP(data)
	}
	// It's an EIP2718 typed transaction envelope.
	return r.decodeTyped(b)
}

// decodeTyped decodes a typed receipt from the canonical format.
func (r *Receipt) decodeTyped(b []byte) error {
	if len(b) <= 1 {
		return errShortTypedReceipt
	}
	switch b[0] {
	case BlobTxType, DynamicFeeTxType, AccessListTxType:
		var data receiptRLP
		err := rlp.DecodeBytes(b[1:], &data)
		if err != nil {
			return err
		}
		r.Type = b[0]
		return r.setFromRLP(data)
	default:
		return ErrTxTypeNotSupported
	}
}

func (r *Receipt) setFromRLP(data receiptRLP) error {
	r.CumulativeGasUsed, r.Bloom, r.Logs = data.CumulativeGasUsed, data.Bloom, data.Logs
	return r.setStatus(data.PostStateOrStatus)
}

func (r *Receipt) setStatus(postStateOrStatus []byte) error {
	switch {
	case bytes.Equal(postStateOrStatus, receiptStatusSuccessfulRLP):
		r.Status = ReceiptStatusSuccessful
	case bytes.Equal(postStateOrStatus, receiptStatusFailedRLP):
		r.Status = ReceiptStatusFailed
	case len(postStateOrStatus) == len(common.Hash{}):
		r.PostState = postStateOrStatus
	default:
		return fmt.Errorf("invalid receipt status %x", postStateOrStatus)
	}
	return nil
}

func (r *Receipt) statusEncoding() []byte {
	if len(r.PostState) == 0 {
		if r.Status == ReceiptStatusFailed {
			return receiptStatusFailedRLP
		}
		return receiptStatusSuccessfulRLP
	}
	return r.PostState
}

// Size returns the approximate memory used by all internal contents. It is used
// to approximate and limit the memory consumption of various caches.
func (r *Receipt) Size() common.StorageSize {
	size := common.StorageSize(unsafe.Sizeof(*r)) + common.StorageSize(len(r.PostState))
	size += common.StorageSize(len(r.Logs)) * common.StorageSize(unsafe.Sizeof(Log{}))
	for _, log := range r.Logs {
		size += common.StorageSize(len(log.Topics)*common.HashLength + len(log.Data))
	}
	return size
}

// ReceiptForStorage is a wrapper around a Receipt with RLP serialization
// that omits the Bloom field and deserialization that re-computes it.
type ReceiptForStorage Receipt

// EncodeRLP implements rlp.Encoder, and flattens all content fields of a receipt
// into an RLP stream.
func (r *ReceiptForStorage) EncodeRLP(_w io.Writer) error {
	w := rlp.NewEncoderBuffer(_w)
	outerList := w.List()
	w.WriteBytes((*Receipt)(r).statusEncoding())
	w.WriteUint64(r.CumulativeGasUsed)
	logList := w.List()
	for _, log := range r.Logs {
		if err := rlp.Encode(w, log); err != nil {
			return err
		}
	}
	w.ListEnd(logList)
	w.ListEnd(outerList)
	return w.Flush()
}

// TODO: might need additional decoding for SSZ receipt?

// DecodeRLP implements rlp.Decoder, and loads both consensus and implementation
// fields of a receipt from an RLP stream.
func (r *ReceiptForStorage) DecodeRLP(s *rlp.Stream) error {
	var stored storedReceiptRLP
	if err := s.Decode(&stored); err != nil {
		return err
	}
	if err := (*Receipt)(r).setStatus(stored.PostStateOrStatus); err != nil {
		return err
	}
	r.CumulativeGasUsed = stored.CumulativeGasUsed
	r.Logs = stored.Logs
	r.Bloom = CreateBloom(Receipts{(*Receipt)(r)})

	return nil
}

// Receipts implements DerivableList for receipts.
type Receipts []*Receipt

// Len returns the number of receipts in this list.
func (rs Receipts) Len() int { return len(rs) }

// EncodeIndex encodes the i'th receipt to w.
func (rs Receipts) EncodeIndex(i int, w *bytes.Buffer) {
	r := rs[i]
	data := &receiptRLP{r.statusEncoding(), r.CumulativeGasUsed, r.Bloom, r.Logs}
	switch r.Type {
	case LegacyTxType:
		rlp.Encode(w, data)
	case AccessListTxType:
		w.WriteByte(AccessListTxType)
		rlp.Encode(w, data)
	case DynamicFeeTxType:
		w.WriteByte(DynamicFeeTxType)
		rlp.Encode(w, data)
	case BlobTxType:
		w.WriteByte(BlobTxType)
		rlp.Encode(w, data)
	default:
		// For unsupported types, write nothing. Since this is for
		// DeriveSha, the error will be caught matching the derived hash
		// to the block.
	}
}

// DeriveFields fills the receipts with their computed fields based on consensus
// data and contextual infos like containing block and transactions.
<<<<<<< HEAD
func (rs Receipts) DeriveFields(config *params.ChainConfig, hash common.Hash, number uint64, time uint64, txs Transactions) error {
	signer := MakeSigner(config, new(big.Int).SetUint64(number), time)
=======
func (rs Receipts) DeriveFields(config *params.ChainConfig, hash common.Hash, number uint64, baseFee *big.Int, txs []*Transaction) error {
	signer := MakeSigner(config, new(big.Int).SetUint64(number))
>>>>>>> f86913bc

	logIndex := uint(0)
	if len(txs) != len(rs) {
		return errors.New("transaction and receipt count mismatch")
	}
	for i := 0; i < len(rs); i++ {
		// The transaction type and hash can be retrieved from the transaction itself
		rs[i].Type = txs[i].Type()
		rs[i].TxHash = txs[i].Hash()

		rs[i].EffectiveGasPrice = txs[i].inner.effectiveGasPrice(new(big.Int), baseFee)

		// block location fields
		rs[i].BlockHash = hash
		rs[i].BlockNumber = new(big.Int).SetUint64(number)
		rs[i].TransactionIndex = uint(i)

		// The contract address can be derived from the transaction itself
		if txs[i].To() == nil {
			// Deriving the signer is expensive, only do if it's actually needed
			from, _ := Sender(signer, txs[i])
			rs[i].ContractAddress = crypto.CreateAddress(from, txs[i].Nonce())
		} else {
			rs[i].ContractAddress = common.Address{}
		}

		// The used gas can be calculated based on previous r
		if i == 0 {
			rs[i].GasUsed = rs[i].CumulativeGasUsed
		} else {
			rs[i].GasUsed = rs[i].CumulativeGasUsed - rs[i-1].CumulativeGasUsed
		}

		// The derived log fields can simply be set from the block and transaction
		for j := 0; j < len(rs[i].Logs); j++ {
			rs[i].Logs[j].BlockNumber = number
			rs[i].Logs[j].BlockHash = hash
			rs[i].Logs[j].TxHash = rs[i].TxHash
			rs[i].Logs[j].TxIndex = uint(i)
			rs[i].Logs[j].Index = logIndex
			logIndex++
		}
	}
	return nil
}<|MERGE_RESOLUTION|>--- conflicted
+++ resolved
@@ -318,13 +318,8 @@
 
 // DeriveFields fills the receipts with their computed fields based on consensus
 // data and contextual infos like containing block and transactions.
-<<<<<<< HEAD
-func (rs Receipts) DeriveFields(config *params.ChainConfig, hash common.Hash, number uint64, time uint64, txs Transactions) error {
+func (rs Receipts) DeriveFields(config *params.ChainConfig, hash common.Hash, number uint64, time uint64, baseFee *big.Int, txs []*Transaction) error {
 	signer := MakeSigner(config, new(big.Int).SetUint64(number), time)
-=======
-func (rs Receipts) DeriveFields(config *params.ChainConfig, hash common.Hash, number uint64, baseFee *big.Int, txs []*Transaction) error {
-	signer := MakeSigner(config, new(big.Int).SetUint64(number))
->>>>>>> f86913bc
 
 	logIndex := uint(0)
 	if len(txs) != len(rs) {
