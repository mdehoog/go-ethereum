// Copyright 2019 The go-ethereum Authors
// This file is part of the go-ethereum library.
//
// The go-ethereum library is free software: you can redistribute it and/or modify
// it under the terms of the GNU Lesser General Public License as published by
// the Free Software Foundation, either version 3 of the License, or
// (at your option) any later version.
//
// The go-ethereum library is distributed in the hope that it will be useful,
// but WITHOUT ANY WARRANTY; without even the implied warranty of
// MERCHANTABILITY or FITNESS FOR A PARTICULAR PURPOSE. See the
// GNU Lesser General Public License for more details.
//
// You should have received a copy of the GNU Lesser General Public License
// along with the go-ethereum library. If not, see <http://www.gnu.org/licenses/>.

package types

import (
	"bytes"
	"encoding/json"
	"math"
	"math/big"
	"reflect"
	"testing"

	"github.com/ethereum/go-ethereum/common"
	"github.com/ethereum/go-ethereum/params"
	"github.com/ethereum/go-ethereum/rlp"
	"github.com/kylelemons/godebug/diff"
)

var (
	legacyReceipt = &Receipt{
		Status:            ReceiptStatusFailed,
		CumulativeGasUsed: 1,
		Logs: []*Log{
			{
				Address: common.BytesToAddress([]byte{0x11}),
				Topics:  []common.Hash{common.HexToHash("dead"), common.HexToHash("beef")},
				Data:    []byte{0x01, 0x00, 0xff},
			},
			{
				Address: common.BytesToAddress([]byte{0x01, 0x11}),
				Topics:  []common.Hash{common.HexToHash("dead"), common.HexToHash("beef")},
				Data:    []byte{0x01, 0x00, 0xff},
			},
		},
	}
	accessListReceipt = &Receipt{
		Status:            ReceiptStatusFailed,
		CumulativeGasUsed: 1,
		Logs: []*Log{
			{
				Address: common.BytesToAddress([]byte{0x11}),
				Topics:  []common.Hash{common.HexToHash("dead"), common.HexToHash("beef")},
				Data:    []byte{0x01, 0x00, 0xff},
			},
			{
				Address: common.BytesToAddress([]byte{0x01, 0x11}),
				Topics:  []common.Hash{common.HexToHash("dead"), common.HexToHash("beef")},
				Data:    []byte{0x01, 0x00, 0xff},
			},
		},
		Type: AccessListTxType,
	}
	eip1559Receipt = &Receipt{
		Status:            ReceiptStatusFailed,
		CumulativeGasUsed: 1,
		Logs: []*Log{
			{
				Address: common.BytesToAddress([]byte{0x11}),
				Topics:  []common.Hash{common.HexToHash("dead"), common.HexToHash("beef")},
				Data:    []byte{0x01, 0x00, 0xff},
			},
			{
				Address: common.BytesToAddress([]byte{0x01, 0x11}),
				Topics:  []common.Hash{common.HexToHash("dead"), common.HexToHash("beef")},
				Data:    []byte{0x01, 0x00, 0xff},
			},
		},
		Type: DynamicFeeTxType,
	}
)

func TestDecodeEmptyTypedReceipt(t *testing.T) {
	input := []byte{0x80}
	var r Receipt
	err := rlp.DecodeBytes(input, &r)
	if err != errShortTypedReceipt {
		t.Fatal("wrong error:", err)
	}
}

// Tests that receipt data can be correctly derived from the contextual infos
func TestDeriveFields(t *testing.T) {
	// Create a few transactions to have receipts for
	to2 := common.HexToAddress("0x2")
	to3 := common.HexToAddress("0x3")
	to4 := common.HexToAddress("0x4")
	to5 := common.HexToAddress("0x5")
	txs := Transactions{
		NewTx(&LegacyTx{
			Nonce:    1,
			Value:    big.NewInt(1),
			Gas:      1,
			GasPrice: big.NewInt(11),
		}),
		NewTx(&LegacyTx{
			To:       &to2,
			Nonce:    2,
			Value:    big.NewInt(2),
			Gas:      2,
			GasPrice: big.NewInt(22),
		}),
		NewTx(&AccessListTx{
			To:       &to3,
			Nonce:    3,
			Value:    big.NewInt(3),
			Gas:      3,
			GasPrice: big.NewInt(33),
		}),
		// EIP-1559 transactions.
		NewTx(&DynamicFeeTx{
			To:        &to4,
			Nonce:     4,
			Value:     big.NewInt(4),
			Gas:       4,
			GasTipCap: big.NewInt(44),
			GasFeeCap: big.NewInt(1045),
		}),
		NewTx(&DynamicFeeTx{
			To:        &to5,
			Nonce:     5,
			Value:     big.NewInt(5),
			Gas:       5,
			GasTipCap: big.NewInt(56),
			GasFeeCap: big.NewInt(1055),
		}),
	}

	blockNumber := big.NewInt(1)
	blockHash := common.BytesToHash([]byte{0x03, 0x14})

	// Create the corresponding receipts
	receipts := Receipts{
		&Receipt{
			Status:            ReceiptStatusFailed,
			CumulativeGasUsed: 1,
			Logs: []*Log{
				{
					Address: common.BytesToAddress([]byte{0x11}),
					// derived fields:
					BlockNumber: blockNumber.Uint64(),
					TxHash:      txs[0].Hash(),
					TxIndex:     0,
					BlockHash:   blockHash,
					Index:       0,
				},
				{
					Address: common.BytesToAddress([]byte{0x01, 0x11}),
					// derived fields:
					BlockNumber: blockNumber.Uint64(),
					TxHash:      txs[0].Hash(),
					TxIndex:     0,
					BlockHash:   blockHash,
					Index:       1,
				},
			},
			// derived fields:
			TxHash:            txs[0].Hash(),
			ContractAddress:   common.HexToAddress("0x5a443704dd4b594b382c22a083e2bd3090a6fef3"),
			GasUsed:           1,
			EffectiveGasPrice: big.NewInt(11),
			BlockHash:         blockHash,
			BlockNumber:       blockNumber,
			TransactionIndex:  0,
		},
		&Receipt{
			PostState:         common.Hash{2}.Bytes(),
			CumulativeGasUsed: 3,
			Logs: []*Log{
				{
					Address: common.BytesToAddress([]byte{0x22}),
					// derived fields:
					BlockNumber: blockNumber.Uint64(),
					TxHash:      txs[1].Hash(),
					TxIndex:     1,
					BlockHash:   blockHash,
					Index:       2,
				},
				{
					Address: common.BytesToAddress([]byte{0x02, 0x22}),
					// derived fields:
					BlockNumber: blockNumber.Uint64(),
					TxHash:      txs[1].Hash(),
					TxIndex:     1,
					BlockHash:   blockHash,
					Index:       3,
				},
			},
			// derived fields:
			TxHash:            txs[1].Hash(),
			GasUsed:           2,
			EffectiveGasPrice: big.NewInt(22),
			BlockHash:         blockHash,
			BlockNumber:       blockNumber,
			TransactionIndex:  1,
		},
		&Receipt{
			Type:              AccessListTxType,
			PostState:         common.Hash{3}.Bytes(),
			CumulativeGasUsed: 6,
			Logs:              []*Log{},
			// derived fields:
			TxHash:            txs[2].Hash(),
			GasUsed:           3,
			EffectiveGasPrice: big.NewInt(33),
			BlockHash:         blockHash,
			BlockNumber:       blockNumber,
			TransactionIndex:  2,
		},
		&Receipt{
			Type:              DynamicFeeTxType,
			PostState:         common.Hash{4}.Bytes(),
			CumulativeGasUsed: 10,
			Logs:              []*Log{},
			// derived fields:
			TxHash:            txs[3].Hash(),
			GasUsed:           4,
			EffectiveGasPrice: big.NewInt(1044),
			BlockHash:         blockHash,
			BlockNumber:       blockNumber,
			TransactionIndex:  3,
		},
		&Receipt{
			Type:              DynamicFeeTxType,
			PostState:         common.Hash{5}.Bytes(),
			CumulativeGasUsed: 15,
			Logs:              []*Log{},
			// derived fields:
			TxHash:            txs[4].Hash(),
			GasUsed:           5,
			EffectiveGasPrice: big.NewInt(1055),
			BlockHash:         blockHash,
			BlockNumber:       blockNumber,
			TransactionIndex:  4,
		},
	}
<<<<<<< HEAD
	// Clear all the computed fields and re-derive them
	number := big.NewInt(1)
	var time uint64
	hash := common.BytesToHash([]byte{0x03, 0x14})

	clearComputedFieldsOnReceipts(t, receipts)
	if err := receipts.DeriveFields(params.TestChainConfig, hash, number.Uint64(), time, txs); err != nil {
		t.Fatalf("DeriveFields(...) = %v, want <nil>", err)
	}
	// Iterate over all the computed fields and check that they're correct
	signer := MakeSigner(params.TestChainConfig, number, 0)
=======

	// Re-derive receipts.
	basefee := big.NewInt(1000)
	derivedReceipts := clearComputedFieldsOnReceipts(receipts)
	err := Receipts(derivedReceipts).DeriveFields(params.TestChainConfig, blockHash, blockNumber.Uint64(), basefee, txs)
	if err != nil {
		t.Fatalf("DeriveFields(...) = %v, want <nil>", err)
	}
>>>>>>> f86913bc

	// Check diff of receipts against derivedReceipts.
	r1, err := json.MarshalIndent(receipts, "", "  ")
	if err != nil {
		t.Fatal("error marshaling input receipts:", err)
	}
	r2, err := json.MarshalIndent(derivedReceipts, "", "  ")
	if err != nil {
		t.Fatal("error marshaling derived receipts:", err)
	}
	d := diff.Diff(string(r1), string(r2))
	if d != "" {
		t.Fatal("receipts differ:", d)
	}
}

// TestTypedReceiptEncodingDecoding reproduces a flaw that existed in the receipt
// rlp decoder, which failed due to a shadowing error.
func TestTypedReceiptEncodingDecoding(t *testing.T) {
	var payload = common.FromHex("f9043eb9010c01f90108018262d4b9010000000000000000000000000000000000000000000000000000000000000000000000000000000000000000000000000000000000000000000000000000000000000000000000000000000000000000000000000000000000000000000000000000000000000000000000000000000000000000000000000000000000000000000000000000000000000000000000000000000000000000000000000000000000000000000000000000000000000000000000000000000000000000000000000000000000000000000000000000000000000000000000000000000000000000000000000000000000000000000000000000000000000000000000000000000000c0b9010c01f901080182cd14b9010000000000000000000000000000000000000000000000000000000000000000000000000000000000000000000000000000000000000000000000000000000000000000000000000000000000000000000000000000000000000000000000000000000000000000000000000000000000000000000000000000000000000000000000000000000000000000000000000000000000000000000000000000000000000000000000000000000000000000000000000000000000000000000000000000000000000000000000000000000000000000000000000000000000000000000000000000000000000000000000000000000000000000000000000000000000c0b9010d01f901090183013754b9010000000000000000000000000000000000000000000000000000000000000000000000000000000000000000000000000000000000000000000000000000000000000000000000000000000000000000000000000000000000000000000000000000000000000000000000000000000000000000000000000000000000000000000000000000000000000000000000000000000000000000000000000000000000000000000000000000000000000000000000000000000000000000000000000000000000000000000000000000000000000000000000000000000000000000000000000000000000000000000000000000000000000000000000000000000000c0b9010d01f90109018301a194b9010000000000000000000000000000000000000000000000000000000000000000000000000000000000000000000000000000000000000000000000000000000000000000000000000000000000000000000000000000000000000000000000000000000000000000000000000000000000000000000000000000000000000000000000000000000000000000000000000000000000000000000000000000000000000000000000000000000000000000000000000000000000000000000000000000000000000000000000000000000000000000000000000000000000000000000000000000000000000000000000000000000000000000000000000000000000c0")
	check := func(bundle []*Receipt) {
		t.Helper()
		for i, receipt := range bundle {
			if got, want := receipt.Type, uint8(1); got != want {
				t.Fatalf("bundle %d: got %x, want %x", i, got, want)
			}
		}
	}
	{
		var bundle []*Receipt
		rlp.DecodeBytes(payload, &bundle)
		check(bundle)
	}
	{
		var bundle []*Receipt
		r := bytes.NewReader(payload)
		s := rlp.NewStream(r, uint64(len(payload)))
		if err := s.Decode(&bundle); err != nil {
			t.Fatal(err)
		}
		check(bundle)
	}
}

func TestReceiptMarshalBinary(t *testing.T) {
	// Legacy Receipt
	legacyReceipt.Bloom = CreateBloom(Receipts{legacyReceipt})
	have, err := legacyReceipt.MarshalBinary()
	if err != nil {
		t.Fatalf("marshal binary error: %v", err)
	}
	legacyReceipts := Receipts{legacyReceipt}
	buf := new(bytes.Buffer)
	legacyReceipts.EncodeIndex(0, buf)
	haveEncodeIndex := buf.Bytes()
	if !bytes.Equal(have, haveEncodeIndex) {
		t.Errorf("BinaryMarshal and EncodeIndex mismatch, got %x want %x", have, haveEncodeIndex)
	}
	buf.Reset()
	if err := legacyReceipt.EncodeRLP(buf); err != nil {
		t.Fatalf("encode rlp error: %v", err)
	}
	haveRLPEncode := buf.Bytes()
	if !bytes.Equal(have, haveRLPEncode) {
		t.Errorf("BinaryMarshal and EncodeRLP mismatch for legacy tx, got %x want %x", have, haveRLPEncode)
	}
	legacyWant := common.FromHex("f901c58001b9010000000000000010000000000000000000000000000000000000000000000000000000000000000000000000000000000000000000000000000000000000000000000000500000000000000000000000000000000000014000000000000000000000000000000000000000000000000000000000000000000000000000010000080000000000000000000004000000000000000000000000000040000000000000000000000000000800000000000000000000000000000000000000000000000000000400000000000000000000000000000000000000000000000000000000000010000000000000000000000000000000000000000000000000000000000000f8bef85d940000000000000000000000000000000000000011f842a0000000000000000000000000000000000000000000000000000000000000deada0000000000000000000000000000000000000000000000000000000000000beef830100fff85d940000000000000000000000000000000000000111f842a0000000000000000000000000000000000000000000000000000000000000deada0000000000000000000000000000000000000000000000000000000000000beef830100ff")
	if !bytes.Equal(have, legacyWant) {
		t.Errorf("encoded RLP mismatch, got %x want %x", have, legacyWant)
	}

	// 2930 Receipt
	buf.Reset()
	accessListReceipt.Bloom = CreateBloom(Receipts{accessListReceipt})
	have, err = accessListReceipt.MarshalBinary()
	if err != nil {
		t.Fatalf("marshal binary error: %v", err)
	}
	accessListReceipts := Receipts{accessListReceipt}
	accessListReceipts.EncodeIndex(0, buf)
	haveEncodeIndex = buf.Bytes()
	if !bytes.Equal(have, haveEncodeIndex) {
		t.Errorf("BinaryMarshal and EncodeIndex mismatch, got %x want %x", have, haveEncodeIndex)
	}
	accessListWant := common.FromHex("01f901c58001b9010000000000000010000000000000000000000000000000000000000000000000000000000000000000000000000000000000000000000000000000000000000000000000500000000000000000000000000000000000014000000000000000000000000000000000000000000000000000000000000000000000000000010000080000000000000000000004000000000000000000000000000040000000000000000000000000000800000000000000000000000000000000000000000000000000000400000000000000000000000000000000000000000000000000000000000010000000000000000000000000000000000000000000000000000000000000f8bef85d940000000000000000000000000000000000000011f842a0000000000000000000000000000000000000000000000000000000000000deada0000000000000000000000000000000000000000000000000000000000000beef830100fff85d940000000000000000000000000000000000000111f842a0000000000000000000000000000000000000000000000000000000000000deada0000000000000000000000000000000000000000000000000000000000000beef830100ff")
	if !bytes.Equal(have, accessListWant) {
		t.Errorf("encoded RLP mismatch, got %x want %x", have, accessListWant)
	}

	// 1559 Receipt
	buf.Reset()
	eip1559Receipt.Bloom = CreateBloom(Receipts{eip1559Receipt})
	have, err = eip1559Receipt.MarshalBinary()
	if err != nil {
		t.Fatalf("marshal binary error: %v", err)
	}
	eip1559Receipts := Receipts{eip1559Receipt}
	eip1559Receipts.EncodeIndex(0, buf)
	haveEncodeIndex = buf.Bytes()
	if !bytes.Equal(have, haveEncodeIndex) {
		t.Errorf("BinaryMarshal and EncodeIndex mismatch, got %x want %x", have, haveEncodeIndex)
	}
	eip1559Want := common.FromHex("02f901c58001b9010000000000000010000000000000000000000000000000000000000000000000000000000000000000000000000000000000000000000000000000000000000000000000500000000000000000000000000000000000014000000000000000000000000000000000000000000000000000000000000000000000000000010000080000000000000000000004000000000000000000000000000040000000000000000000000000000800000000000000000000000000000000000000000000000000000400000000000000000000000000000000000000000000000000000000000010000000000000000000000000000000000000000000000000000000000000f8bef85d940000000000000000000000000000000000000011f842a0000000000000000000000000000000000000000000000000000000000000deada0000000000000000000000000000000000000000000000000000000000000beef830100fff85d940000000000000000000000000000000000000111f842a0000000000000000000000000000000000000000000000000000000000000deada0000000000000000000000000000000000000000000000000000000000000beef830100ff")
	if !bytes.Equal(have, eip1559Want) {
		t.Errorf("encoded RLP mismatch, got %x want %x", have, eip1559Want)
	}
}

func TestReceiptUnmarshalBinary(t *testing.T) {
	// Legacy Receipt
	legacyBinary := common.FromHex("f901c58001b9010000000000000010000000000000000000000000000000000000000000000000000000000000000000000000000000000000000000000000000000000000000000000000500000000000000000000000000000000000014000000000000000000000000000000000000000000000000000000000000000000000000000010000080000000000000000000004000000000000000000000000000040000000000000000000000000000800000000000000000000000000000000000000000000000000000400000000000000000000000000000000000000000000000000000000000010000000000000000000000000000000000000000000000000000000000000f8bef85d940000000000000000000000000000000000000011f842a0000000000000000000000000000000000000000000000000000000000000deada0000000000000000000000000000000000000000000000000000000000000beef830100fff85d940000000000000000000000000000000000000111f842a0000000000000000000000000000000000000000000000000000000000000deada0000000000000000000000000000000000000000000000000000000000000beef830100ff")
	gotLegacyReceipt := new(Receipt)
	if err := gotLegacyReceipt.UnmarshalBinary(legacyBinary); err != nil {
		t.Fatalf("unmarshal binary error: %v", err)
	}
	legacyReceipt.Bloom = CreateBloom(Receipts{legacyReceipt})
	if !reflect.DeepEqual(gotLegacyReceipt, legacyReceipt) {
		t.Errorf("receipt unmarshalled from binary mismatch, got %v want %v", gotLegacyReceipt, legacyReceipt)
	}

	// 2930 Receipt
	accessListBinary := common.FromHex("01f901c58001b9010000000000000010000000000000000000000000000000000000000000000000000000000000000000000000000000000000000000000000000000000000000000000000500000000000000000000000000000000000014000000000000000000000000000000000000000000000000000000000000000000000000000010000080000000000000000000004000000000000000000000000000040000000000000000000000000000800000000000000000000000000000000000000000000000000000400000000000000000000000000000000000000000000000000000000000010000000000000000000000000000000000000000000000000000000000000f8bef85d940000000000000000000000000000000000000011f842a0000000000000000000000000000000000000000000000000000000000000deada0000000000000000000000000000000000000000000000000000000000000beef830100fff85d940000000000000000000000000000000000000111f842a0000000000000000000000000000000000000000000000000000000000000deada0000000000000000000000000000000000000000000000000000000000000beef830100ff")
	gotAccessListReceipt := new(Receipt)
	if err := gotAccessListReceipt.UnmarshalBinary(accessListBinary); err != nil {
		t.Fatalf("unmarshal binary error: %v", err)
	}
	accessListReceipt.Bloom = CreateBloom(Receipts{accessListReceipt})
	if !reflect.DeepEqual(gotAccessListReceipt, accessListReceipt) {
		t.Errorf("receipt unmarshalled from binary mismatch, got %v want %v", gotAccessListReceipt, accessListReceipt)
	}

	// 1559 Receipt
	eip1559RctBinary := common.FromHex("02f901c58001b9010000000000000010000000000000000000000000000000000000000000000000000000000000000000000000000000000000000000000000000000000000000000000000500000000000000000000000000000000000014000000000000000000000000000000000000000000000000000000000000000000000000000010000080000000000000000000004000000000000000000000000000040000000000000000000000000000800000000000000000000000000000000000000000000000000000400000000000000000000000000000000000000000000000000000000000010000000000000000000000000000000000000000000000000000000000000f8bef85d940000000000000000000000000000000000000011f842a0000000000000000000000000000000000000000000000000000000000000deada0000000000000000000000000000000000000000000000000000000000000beef830100fff85d940000000000000000000000000000000000000111f842a0000000000000000000000000000000000000000000000000000000000000deada0000000000000000000000000000000000000000000000000000000000000beef830100ff")
	got1559Receipt := new(Receipt)
	if err := got1559Receipt.UnmarshalBinary(eip1559RctBinary); err != nil {
		t.Fatalf("unmarshal binary error: %v", err)
	}
	eip1559Receipt.Bloom = CreateBloom(Receipts{eip1559Receipt})
	if !reflect.DeepEqual(got1559Receipt, eip1559Receipt) {
		t.Errorf("receipt unmarshalled from binary mismatch, got %v want %v", got1559Receipt, eip1559Receipt)
	}
}

func clearComputedFieldsOnReceipts(receipts []*Receipt) []*Receipt {
	r := make([]*Receipt, len(receipts))
	for i, receipt := range receipts {
		r[i] = clearComputedFieldsOnReceipt(receipt)
	}
	return r
}

func clearComputedFieldsOnReceipt(receipt *Receipt) *Receipt {
	cpy := *receipt
	cpy.TxHash = common.Hash{0xff, 0xff, 0x11}
	cpy.BlockHash = common.Hash{0xff, 0xff, 0x22}
	cpy.BlockNumber = big.NewInt(math.MaxUint32)
	cpy.TransactionIndex = math.MaxUint32
	cpy.ContractAddress = common.Address{0xff, 0xff, 0x33}
	cpy.GasUsed = 0xffffffff
	cpy.Logs = clearComputedFieldsOnLogs(receipt.Logs)
	return &cpy
}

func clearComputedFieldsOnLogs(logs []*Log) []*Log {
	l := make([]*Log, len(logs))
	for i, log := range logs {
		cpy := *log
		cpy.BlockNumber = math.MaxUint32
		cpy.BlockHash = common.Hash{}
		cpy.TxHash = common.Hash{}
		cpy.TxIndex = math.MaxUint32
		cpy.Index = math.MaxUint32
		l[i] = &cpy
	}
	return l
}<|MERGE_RESOLUTION|>--- conflicted
+++ resolved
@@ -247,28 +247,14 @@
 			TransactionIndex:  4,
 		},
 	}
-<<<<<<< HEAD
-	// Clear all the computed fields and re-derive them
-	number := big.NewInt(1)
-	var time uint64
-	hash := common.BytesToHash([]byte{0x03, 0x14})
-
-	clearComputedFieldsOnReceipts(t, receipts)
-	if err := receipts.DeriveFields(params.TestChainConfig, hash, number.Uint64(), time, txs); err != nil {
-		t.Fatalf("DeriveFields(...) = %v, want <nil>", err)
-	}
-	// Iterate over all the computed fields and check that they're correct
-	signer := MakeSigner(params.TestChainConfig, number, 0)
-=======
 
 	// Re-derive receipts.
 	basefee := big.NewInt(1000)
 	derivedReceipts := clearComputedFieldsOnReceipts(receipts)
-	err := Receipts(derivedReceipts).DeriveFields(params.TestChainConfig, blockHash, blockNumber.Uint64(), basefee, txs)
+	err := Receipts(derivedReceipts).DeriveFields(params.TestChainConfig, blockHash, blockNumber.Uint64(), 0, basefee, txs)
 	if err != nil {
 		t.Fatalf("DeriveFields(...) = %v, want <nil>", err)
 	}
->>>>>>> f86913bc
 
 	// Check diff of receipts against derivedReceipts.
 	r1, err := json.MarshalIndent(receipts, "", "  ")
