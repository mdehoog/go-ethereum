--- conflicted
+++ resolved
@@ -248,12 +248,8 @@
 	if err != nil {
 		return err
 	}
-<<<<<<< HEAD
-	tx.setDecoded(inner, len(b))
+	tx.setDecoded(inner, uint64(len(b)))
 	tx.wrapData = nil
-=======
-	tx.setDecoded(inner, uint64(len(b)))
->>>>>>> f3a005f1
 	return nil
 }
 
@@ -510,16 +506,9 @@
 	return h
 }
 
-<<<<<<< HEAD
-// Size returns the true RLP encoded storage size of the transaction, either by
-// encoding and returning it, or returning a previously cached value.
-// This *excludes* wrap-data.
-func (tx *Transaction) Size() common.StorageSize {
-=======
 // Size returns the true encoded storage size of the transaction, either by encoding
 // and returning it, or returning a previously cached value.
 func (tx *Transaction) Size() uint64 {
->>>>>>> f3a005f1
 	if size := tx.size.Load(); size != nil {
 		return size.(uint64)
 	}
@@ -886,7 +875,7 @@
 		err := s.Decode(&inner)
 		if err == nil {
 			tx.Tx = new(Transaction)
-			tx.Tx.setDecoded(&inner, int(rlp.ListSize(size)))
+			tx.Tx.setDecoded(&inner, rlp.ListSize(size))
 		}
 		return err
 	default:
