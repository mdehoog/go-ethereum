--- conflicted
+++ resolved
@@ -22,7 +22,6 @@
 	"fmt"
 	"io"
 	"math/big"
-	"runtime"
 	"sort"
 	"strings"
 	"sync"
@@ -41,7 +40,6 @@
 	"github.com/ethereum/go-ethereum/ethdb"
 	"github.com/ethereum/go-ethereum/event"
 	"github.com/ethereum/go-ethereum/internal/syncx"
-	"github.com/ethereum/go-ethereum/internal/version"
 	"github.com/ethereum/go-ethereum/log"
 	"github.com/ethereum/go-ethereum/metrics"
 	"github.com/ethereum/go-ethereum/params"
@@ -2385,34 +2383,6 @@
 func (bc *BlockChain) reportBlock(block *types.Block, receipts types.Receipts, err error) {
 	rawdb.WriteBadBlock(bc.db, block)
 	log.Error(summarizeBadBlock(block, receipts, bc.Config(), err))
-<<<<<<< HEAD
-=======
-}
-
-// summarizeBadBlock returns a string summarizing the bad block and other
-// relevant information.
-func summarizeBadBlock(block *types.Block, receipts []*types.Receipt, config *params.ChainConfig, err error) string {
-	var receiptString string
-	for i, receipt := range receipts {
-		receiptString += fmt.Sprintf("\n  %d: cumulative: %v gas: %v contract: %v status: %v tx: %v logs: %v bloom: %x state: %x",
-			i, receipt.CumulativeGasUsed, receipt.GasUsed, receipt.ContractAddress.Hex(),
-			receipt.Status, receipt.TxHash.Hex(), receipt.Logs, receipt.Bloom, receipt.PostState)
-	}
-	version, vcs := version.Info()
-	platform := fmt.Sprintf("%s %s %s %s", version, runtime.Version(), runtime.GOARCH, runtime.GOOS)
-	if vcs != "" {
-		vcs = fmt.Sprintf("\nVCS: %s", vcs)
-	}
-	return fmt.Sprintf(`
-########## BAD BLOCK #########
-Block: %v (%#x)
-Error: %v
-Platform: %v%v
-Chain config: %#v
-Receipts: %v
-##############################
-`, block.Number(), block.Hash(), err, platform, vcs, config, receiptString)
->>>>>>> fc3e6d01
 }
 
 // InsertHeaderChain attempts to insert the given header chain in to the local
