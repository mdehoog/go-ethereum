--- conflicted
+++ resolved
@@ -636,14 +636,6 @@
 		log.Error("Missing body but have receipt", "hash", hash, "number", number)
 		return nil
 	}
-<<<<<<< HEAD
-	header := ReadHeader(db, hash, number) // fetch the header to get the block time
-	if header == nil {
-		log.Error("Failed to retrieve block header", "hash", hash, "number", number)
-		return nil
-	}
-	if err := receipts.DeriveFields(config, hash, number, header.Time, body.Transactions); err != nil {
-=======
 	header := ReadHeader(db, hash, number)
 	var baseFee *big.Int
 	if header == nil {
@@ -651,8 +643,7 @@
 	} else {
 		baseFee = header.BaseFee
 	}
-	if err := receipts.DeriveFields(config, hash, number, baseFee, body.Transactions); err != nil {
->>>>>>> f86913bc
+	if err := receipts.DeriveFields(config, hash, number, header.Time, baseFee, body.Transactions); err != nil {
 		log.Error("Failed to derive block receipts fields", "hash", hash, "number", number, "err", err)
 		return nil
 	}
