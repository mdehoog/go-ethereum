// Copyright 2016 The go-ethereum Authors
// This file is part of the go-ethereum library.
//
// The go-ethereum library is free software: you can redistribute it and/or modify
// it under the terms of the GNU Lesser General Public License as published by
// the Free Software Foundation, either version 3 of the License, or
// (at your option) any later version.
//
// The go-ethereum library is distributed in the hope that it will be useful,
// but WITHOUT ANY WARRANTY; without even the implied warranty of
// MERCHANTABILITY or FITNESS FOR A PARTICULAR PURPOSE. See the
// GNU Lesser General Public License for more details.
//
// You should have received a copy of the GNU Lesser General Public License
// along with the go-ethereum library. If not, see <http://www.gnu.org/licenses/>.

package les

import (
	"bytes"
	"context"
	"crypto/rand"
	"fmt"
	"math/big"
	"reflect"
	"testing"
	"time"

	"github.com/ethereum/go-ethereum/common"
	"github.com/ethereum/go-ethereum/common/math"
	"github.com/ethereum/go-ethereum/core"
	"github.com/ethereum/go-ethereum/core/rawdb"
	"github.com/ethereum/go-ethereum/core/state"
	"github.com/ethereum/go-ethereum/core/txpool"
	"github.com/ethereum/go-ethereum/core/types"
	"github.com/ethereum/go-ethereum/core/vm"
	"github.com/ethereum/go-ethereum/ethdb"
	"github.com/ethereum/go-ethereum/light"
	"github.com/ethereum/go-ethereum/params"
	"github.com/ethereum/go-ethereum/rlp"
)

type odrTestFn func(ctx context.Context, db ethdb.Database, config *params.ChainConfig, bc *core.BlockChain, lc *light.LightChain, bhash common.Hash) []byte

func TestOdrGetBlockLes2(t *testing.T) { testOdr(t, 2, 1, true, odrGetBlock) }
func TestOdrGetBlockLes3(t *testing.T) { testOdr(t, 3, 1, true, odrGetBlock) }
func TestOdrGetBlockLes4(t *testing.T) { testOdr(t, 4, 1, true, odrGetBlock) }

func odrGetBlock(ctx context.Context, db ethdb.Database, config *params.ChainConfig, bc *core.BlockChain, lc *light.LightChain, bhash common.Hash) []byte {
	var block *types.Block
	if bc != nil {
		block = bc.GetBlockByHash(bhash)
	} else {
		block, _ = lc.GetBlockByHash(ctx, bhash)
	}
	if block == nil {
		return nil
	}
	rlp, _ := rlp.EncodeToBytes(block)
	return rlp
}

func TestOdrGetReceiptsLes2(t *testing.T) { testOdr(t, 2, 1, true, odrGetReceipts) }
func TestOdrGetReceiptsLes3(t *testing.T) { testOdr(t, 3, 1, true, odrGetReceipts) }
func TestOdrGetReceiptsLes4(t *testing.T) { testOdr(t, 4, 1, true, odrGetReceipts) }

func odrGetReceipts(ctx context.Context, db ethdb.Database, config *params.ChainConfig, bc *core.BlockChain, lc *light.LightChain, bhash common.Hash) []byte {
	var receipts types.Receipts
	if bc != nil {
		if number := rawdb.ReadHeaderNumber(db, bhash); number != nil {
			receipts = rawdb.ReadReceipts(db, bhash, *number, config)
		}
	} else {
		if number := rawdb.ReadHeaderNumber(db, bhash); number != nil {
			receipts, _ = light.GetBlockReceipts(ctx, lc.Odr(), bhash, *number)
		}
	}
	if receipts == nil {
		return nil
	}
	rlp, _ := rlp.EncodeToBytes(receipts)
	return rlp
}

func TestOdrAccountsLes2(t *testing.T) { testOdr(t, 2, 1, true, odrAccounts) }
func TestOdrAccountsLes3(t *testing.T) { testOdr(t, 3, 1, true, odrAccounts) }
func TestOdrAccountsLes4(t *testing.T) { testOdr(t, 4, 1, true, odrAccounts) }

func odrAccounts(ctx context.Context, db ethdb.Database, config *params.ChainConfig, bc *core.BlockChain, lc *light.LightChain, bhash common.Hash) []byte {
	dummyAddr := common.HexToAddress("1234567812345678123456781234567812345678")
	acc := []common.Address{bankAddr, userAddr1, userAddr2, dummyAddr}

	var (
		res []byte
		st  *state.StateDB
		err error
	)
	for _, addr := range acc {
		if bc != nil {
			header := bc.GetHeaderByHash(bhash)
			st, err = state.New(header.Root, state.NewDatabase(db), nil)
		} else {
			header := lc.GetHeaderByHash(bhash)
			st = light.NewState(ctx, header, lc.Odr())
		}
		if err == nil {
			bal := st.GetBalance(addr)
			rlp, _ := rlp.EncodeToBytes(bal)
			res = append(res, rlp...)
		}
	}
	return res
}

func TestOdrContractCallLes2(t *testing.T) { testOdr(t, 2, 2, true, odrContractCall) }
func TestOdrContractCallLes3(t *testing.T) { testOdr(t, 3, 2, true, odrContractCall) }
func TestOdrContractCallLes4(t *testing.T) { testOdr(t, 4, 2, true, odrContractCall) }

func odrContractCall(ctx context.Context, db ethdb.Database, config *params.ChainConfig, bc *core.BlockChain, lc *light.LightChain, bhash common.Hash) []byte {
	data := common.Hex2Bytes("60CD26850000000000000000000000000000000000000000000000000000000000000000")

	var res []byte
	for i := 0; i < 3; i++ {
		data[35] = byte(i)
		if bc != nil {
			header := bc.GetHeaderByHash(bhash)
			statedb, err := state.New(header.Root, bc.StateCache(), nil)

			if err == nil {
				from := statedb.GetOrNewStateObject(bankAddr)
				from.SetBalance(math.MaxBig256)

<<<<<<< HEAD
				msg := callmsg{types.NewMessage(from.Address(), &testContractAddr, 0, new(big.Int), 100000, big.NewInt(params.InitialBaseFee), big.NewInt(params.InitialBaseFee), new(big.Int), new(big.Int), data, nil, nil, true)}
=======
				msg := &core.Message{
					From:              from.Address(),
					To:                &testContractAddr,
					Value:             new(big.Int),
					GasLimit:          100000,
					GasPrice:          big.NewInt(params.InitialBaseFee),
					GasFeeCap:         big.NewInt(params.InitialBaseFee),
					GasTipCap:         new(big.Int),
					Data:              data,
					SkipAccountChecks: true,
				}
>>>>>>> f86913bc

				context := core.NewEVMBlockContext(header, nil, bc, nil)
				txContext := core.NewEVMTxContext(msg)
				vmenv := vm.NewEVM(context, txContext, statedb, config, vm.Config{NoBaseFee: true})

				//vmenv := core.NewEnv(statedb, config, bc, msg, header, vm.Config{})
				gp := new(core.GasPool).AddGas(math.MaxUint64).AddDataGas(math.MaxUint64)
				result, _ := core.ApplyMessage(vmenv, msg, gp)
				res = append(res, result.Return()...)
			}
		} else {
			header := lc.GetHeaderByHash(bhash)
			state := light.NewState(ctx, header, lc.Odr())
			state.SetBalance(bankAddr, math.MaxBig256)
<<<<<<< HEAD
			msg := callmsg{types.NewMessage(bankAddr, &testContractAddr, 0, new(big.Int), 100000, big.NewInt(params.InitialBaseFee), big.NewInt(params.InitialBaseFee), new(big.Int), new(big.Int), data, nil, nil, true)}
			context := core.NewEVMBlockContext(header, nil, lc, nil)
=======
			msg := &core.Message{
				From:              bankAddr,
				To:                &testContractAddr,
				Value:             new(big.Int),
				GasLimit:          100000,
				GasPrice:          big.NewInt(params.InitialBaseFee),
				GasFeeCap:         big.NewInt(params.InitialBaseFee),
				GasTipCap:         new(big.Int),
				Data:              data,
				SkipAccountChecks: true,
			}
			context := core.NewEVMBlockContext(header, lc, nil)
>>>>>>> f86913bc
			txContext := core.NewEVMTxContext(msg)
			vmenv := vm.NewEVM(context, txContext, state, config, vm.Config{NoBaseFee: true})
			gp := new(core.GasPool).AddGas(math.MaxUint64).AddDataGas(math.MaxUint64)
			result, _ := core.ApplyMessage(vmenv, msg, gp)
			if state.Error() == nil {
				res = append(res, result.Return()...)
			}
		}
	}
	return res
}

func TestOdrTxStatusLes2(t *testing.T) { testOdr(t, 2, 1, false, odrTxStatus) }
func TestOdrTxStatusLes3(t *testing.T) { testOdr(t, 3, 1, false, odrTxStatus) }
func TestOdrTxStatusLes4(t *testing.T) { testOdr(t, 4, 1, false, odrTxStatus) }

func odrTxStatus(ctx context.Context, db ethdb.Database, config *params.ChainConfig, bc *core.BlockChain, lc *light.LightChain, bhash common.Hash) []byte {
	var txs types.Transactions
	if bc != nil {
		block := bc.GetBlockByHash(bhash)
		txs = block.Transactions()
	} else {
		if block, _ := lc.GetBlockByHash(ctx, bhash); block != nil {
			btxs := block.Transactions()
			txs = make(types.Transactions, len(btxs))
			for i, tx := range btxs {
				var err error
				txs[i], _, _, _, err = light.GetTransaction(ctx, lc.Odr(), tx.Hash())
				if err != nil {
					return nil
				}
			}
		}
	}
	rlp, _ := rlp.EncodeToBytes(txs)
	return rlp
}

// testOdr tests odr requests whose validation guaranteed by block headers.
func testOdr(t *testing.T, protocol int, expFail uint64, checkCached bool, fn odrTestFn) {
	// Assemble the test environment
	netconfig := testnetConfig{
		blocks:    4,
		protocol:  protocol,
		connect:   true,
		nopruning: true,
	}
	server, client, tearDown := newClientServerEnv(t, netconfig)
	defer tearDown()

	// Ensure the client has synced all necessary data.
	clientHead := client.handler.backend.blockchain.CurrentHeader()
	if clientHead.Number.Uint64() != 4 {
		t.Fatalf("Failed to sync the chain with server, head: %v", clientHead.Number.Uint64())
	}
	// Disable the mechanism that we will wait a few time for request
	// even there is no suitable peer to send right now.
	waitForPeers = 0

	test := func(expFail uint64) {
		// Mark this as a helper to put the failures at the correct lines
		t.Helper()

		for i := uint64(0); i <= server.handler.blockchain.CurrentHeader().Number.Uint64(); i++ {
			bhash := rawdb.ReadCanonicalHash(server.db, i)
			b1 := fn(light.NoOdr, server.db, server.handler.server.chainConfig, server.handler.blockchain, nil, bhash)

			// Set the timeout as 1 second here, ensure there is enough time
			// for travis to make the action.
			ctx, cancel := context.WithTimeout(context.Background(), time.Second)
			b2 := fn(ctx, client.db, client.handler.backend.chainConfig, nil, client.handler.backend.blockchain, bhash)
			cancel()

			eq := bytes.Equal(b1, b2)
			exp := i < expFail
			if exp && !eq {
				t.Fatalf("odr mismatch: have %x, want %x", b2, b1)
			}
			if !exp && eq {
				t.Fatalf("unexpected odr match")
			}
		}
	}

	// expect retrievals to fail (except genesis block) without a les peer
	client.handler.backend.peers.lock.Lock()
	client.peer.speer.hasBlockHook = func(common.Hash, uint64, bool) bool { return false }
	client.handler.backend.peers.lock.Unlock()
	test(expFail)

	// expect all retrievals to pass
	client.handler.backend.peers.lock.Lock()
	client.peer.speer.hasBlockHook = func(common.Hash, uint64, bool) bool { return true }
	client.handler.backend.peers.lock.Unlock()
	test(5)

	// still expect all retrievals to pass, now data should be cached locally
	if checkCached {
		client.handler.backend.peers.unregister(client.peer.speer.id)
		time.Sleep(time.Millisecond * 10) // ensure that all peerSetNotify callbacks are executed
		test(5)
	}
}

func TestGetTxStatusFromUnindexedPeersLES4(t *testing.T) { testGetTxStatusFromUnindexedPeers(t, lpv4) }

func testGetTxStatusFromUnindexedPeers(t *testing.T, protocol int) {
	var (
		blocks    = 8
		netconfig = testnetConfig{
			blocks:    blocks,
			protocol:  protocol,
			nopruning: true,
		}
	)
	server, client, tearDown := newClientServerEnv(t, netconfig)
	defer tearDown()

	// Iterate the chain, create the tx indexes locally
	var (
		testHash   common.Hash
		testStatus light.TxStatus

		txs          = make(map[common.Hash]*types.Transaction) // Transaction objects set
		blockNumbers = make(map[common.Hash]uint64)             // Transaction hash to block number mappings
		blockHashes  = make(map[common.Hash]common.Hash)        // Transaction hash to block hash mappings
		intraIndex   = make(map[common.Hash]uint64)             // Transaction intra-index in block
	)
	for number := uint64(1); number < server.backend.Blockchain().CurrentBlock().Number.Uint64(); number++ {
		block := server.backend.Blockchain().GetBlockByNumber(number)
		if block == nil {
			t.Fatalf("Failed to retrieve block %d", number)
		}
		for index, tx := range block.Transactions() {
			txs[tx.Hash()] = tx
			blockNumbers[tx.Hash()] = number
			blockHashes[tx.Hash()] = block.Hash()
			intraIndex[tx.Hash()] = uint64(index)

			if testHash == (common.Hash{}) {
				testHash = tx.Hash()
				testStatus = light.TxStatus{
					Status: txpool.TxStatusIncluded,
					Lookup: &rawdb.LegacyTxLookupEntry{
						BlockHash:  block.Hash(),
						BlockIndex: block.NumberU64(),
						Index:      uint64(index),
					},
				}
			}
		}
	}
	// serveMsg processes incoming GetTxStatusMsg and sends the response back.
	serveMsg := func(peer *testPeer, txLookup uint64) error {
		msg, err := peer.app.ReadMsg()
		if err != nil {
			return err
		}
		if msg.Code != GetTxStatusMsg {
			return fmt.Errorf("message code mismatch: got %d, expected %d", msg.Code, GetTxStatusMsg)
		}
		var r GetTxStatusPacket
		if err := msg.Decode(&r); err != nil {
			return err
		}
		stats := make([]light.TxStatus, len(r.Hashes))
		for i, hash := range r.Hashes {
			number, exist := blockNumbers[hash]
			if !exist {
				continue // Filter out unknown transactions
			}
			min := uint64(blocks) - txLookup
			if txLookup != txIndexUnlimited && (txLookup == txIndexDisabled || number < min) {
				continue // Filter out unindexed transactions
			}
			stats[i].Status = txpool.TxStatusIncluded
			stats[i].Lookup = &rawdb.LegacyTxLookupEntry{
				BlockHash:  blockHashes[hash],
				BlockIndex: number,
				Index:      intraIndex[hash],
			}
		}
		data, _ := rlp.EncodeToBytes(stats)
		reply := &reply{peer.app, TxStatusMsg, r.ReqID, data}
		reply.send(testBufLimit)
		return nil
	}

	var testspecs = []struct {
		peers     int
		txLookups []uint64
		txs       []common.Hash
		results   []light.TxStatus
	}{
		// Retrieve mined transaction from the empty peerset
		{
			peers:     0,
			txLookups: []uint64{},
			txs:       []common.Hash{testHash},
			results:   []light.TxStatus{{}},
		},
		// Retrieve unknown transaction from the full peers
		{
			peers:     3,
			txLookups: []uint64{txIndexUnlimited, txIndexUnlimited, txIndexUnlimited},
			txs:       []common.Hash{randomHash()},
			results:   []light.TxStatus{{}},
		},
		// Retrieve mined transaction from the full peers
		{
			peers:     3,
			txLookups: []uint64{txIndexUnlimited, txIndexUnlimited, txIndexUnlimited},
			txs:       []common.Hash{testHash},
			results:   []light.TxStatus{testStatus},
		},
		// Retrieve mixed transactions from the full peers
		{
			peers:     3,
			txLookups: []uint64{txIndexUnlimited, txIndexUnlimited, txIndexUnlimited},
			txs:       []common.Hash{randomHash(), testHash},
			results:   []light.TxStatus{{}, testStatus},
		},
		// Retrieve mixed transactions from unindexed peer(but the target is still available)
		{
			peers:     3,
			txLookups: []uint64{uint64(blocks) - testStatus.Lookup.BlockIndex, uint64(blocks) - testStatus.Lookup.BlockIndex - 1, uint64(blocks) - testStatus.Lookup.BlockIndex - 2},
			txs:       []common.Hash{randomHash(), testHash},
			results:   []light.TxStatus{{}, testStatus},
		},
		// Retrieve mixed transactions from unindexed peer(but the target is not available)
		{
			peers:     3,
			txLookups: []uint64{uint64(blocks) - testStatus.Lookup.BlockIndex - 1, uint64(blocks) - testStatus.Lookup.BlockIndex - 1, uint64(blocks) - testStatus.Lookup.BlockIndex - 2},
			txs:       []common.Hash{randomHash(), testHash},
			results:   []light.TxStatus{{}, {}},
		},
	}
	for _, testspec := range testspecs {
		// Create a bunch of server peers with different tx history
		var (
			closeFns []func()
		)
		for i := 0; i < testspec.peers; i++ {
			peer, closePeer, _ := client.newRawPeer(t, fmt.Sprintf("server-%d", i), protocol, testspec.txLookups[i])
			closeFns = append(closeFns, closePeer)

			// Create a one-time routine for serving message
			go func(i int, peer *testPeer, lookup uint64) {
				serveMsg(peer, lookup)
			}(i, peer, testspec.txLookups[i])
		}

		// Send out the GetTxStatus requests, compare the result with
		// expected value.
		r := &light.TxStatusRequest{Hashes: testspec.txs}
		ctx, cancel := context.WithTimeout(context.Background(), time.Second)
		defer cancel()

		err := client.handler.backend.odr.RetrieveTxStatus(ctx, r)
		if err != nil {
			t.Errorf("Failed to retrieve tx status %v", err)
		} else {
			if !reflect.DeepEqual(testspec.results, r.Status) {
				t.Errorf("Result mismatch, diff")
			}
		}

		// Close all connected peers and start the next round
		for _, closeFn := range closeFns {
			closeFn()
		}
	}
}

// randomHash generates a random blob of data and returns it as a hash.
func randomHash() common.Hash {
	var hash common.Hash
	if n, err := rand.Read(hash[:]); n != common.HashLength || err != nil {
		panic(err)
	}
	return hash
}<|MERGE_RESOLUTION|>--- conflicted
+++ resolved
@@ -130,9 +130,6 @@
 				from := statedb.GetOrNewStateObject(bankAddr)
 				from.SetBalance(math.MaxBig256)
 
-<<<<<<< HEAD
-				msg := callmsg{types.NewMessage(from.Address(), &testContractAddr, 0, new(big.Int), 100000, big.NewInt(params.InitialBaseFee), big.NewInt(params.InitialBaseFee), new(big.Int), new(big.Int), data, nil, nil, true)}
-=======
 				msg := &core.Message{
 					From:              from.Address(),
 					To:                &testContractAddr,
@@ -144,7 +141,6 @@
 					Data:              data,
 					SkipAccountChecks: true,
 				}
->>>>>>> f86913bc
 
 				context := core.NewEVMBlockContext(header, nil, bc, nil)
 				txContext := core.NewEVMTxContext(msg)
@@ -159,10 +155,6 @@
 			header := lc.GetHeaderByHash(bhash)
 			state := light.NewState(ctx, header, lc.Odr())
 			state.SetBalance(bankAddr, math.MaxBig256)
-<<<<<<< HEAD
-			msg := callmsg{types.NewMessage(bankAddr, &testContractAddr, 0, new(big.Int), 100000, big.NewInt(params.InitialBaseFee), big.NewInt(params.InitialBaseFee), new(big.Int), new(big.Int), data, nil, nil, true)}
-			context := core.NewEVMBlockContext(header, nil, lc, nil)
-=======
 			msg := &core.Message{
 				From:              bankAddr,
 				To:                &testContractAddr,
@@ -174,8 +166,7 @@
 				Data:              data,
 				SkipAccountChecks: true,
 			}
-			context := core.NewEVMBlockContext(header, lc, nil)
->>>>>>> f86913bc
+			context := core.NewEVMBlockContext(header, nil, lc, nil)
 			txContext := core.NewEVMTxContext(msg)
 			vmenv := vm.NewEVM(context, txContext, state, config, vm.Config{NoBaseFee: true})
 			gp := new(core.GasPool).AddGas(math.MaxUint64).AddDataGas(math.MaxUint64)
