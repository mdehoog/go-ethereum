// Copyright 2019 The go-ethereum Authors
// This file is part of the go-ethereum library.
//
// The go-ethereum library is free software: you can redistribute it and/or modify
// it under the terms of the GNU Lesser General Public License as published by
// the Free Software Foundation, either version 3 of the License, or
// (at your option) any later version.
//
// The go-ethereum library is distributed in the hope that it will be useful,
// but WITHOUT ANY WARRANTY; without even the implied warranty of
// MERCHANTABILITY or FITNESS FOR A PARTICULAR PURPOSE. See the
// GNU Lesser General Public License for more details.
//
// You should have received a copy of the GNU Lesser General Public License
// along with the go-ethereum library. If not, see <http://www.gnu.org/licenses/>.

package graphql

import (
	"encoding/json"
	"net/http"

	"github.com/ethereum/go-ethereum/eth/filters"
	"github.com/ethereum/go-ethereum/internal/ethapi"
	"github.com/ethereum/go-ethereum/node"
	"github.com/graph-gophers/graphql-go"
)

type handler struct {
	Schema *graphql.Schema
}

func (h handler) ServeHTTP(w http.ResponseWriter, r *http.Request) {
	var params struct {
		Query         string                 `json:"query"`
		OperationName string                 `json:"operationName"`
		Variables     map[string]interface{} `json:"variables"`
	}
	if err := json.NewDecoder(r.Body).Decode(&params); err != nil {
		http.Error(w, err.Error(), http.StatusBadRequest)
		return
	}

	response := h.Schema.Exec(r.Context(), params.Query, params.OperationName, params.Variables)
	responseJSON, err := json.Marshal(response)
	if err != nil {
		http.Error(w, err.Error(), http.StatusInternalServerError)
		return
	}
	if len(response.Errors) > 0 {
		w.WriteHeader(http.StatusBadRequest)
	}

	w.Header().Set("Content-Type", "application/json")
	w.Write(responseJSON)
}

// New constructs a new GraphQL service instance.
func New(stack *node.Node, backend ethapi.Backend, filterSystem *filters.FilterSystem, cors, vhosts []string) error {
<<<<<<< HEAD
	_, err := newHandler(stack, backend, filterSystem, cors, vhosts)
	return err
=======
	return newHandler(stack, backend, filterSystem, cors, vhosts)
>>>>>>> d408cb6f
}

// newHandler returns a new `http.Handler` that will answer GraphQL queries.
// It additionally exports an interactive query browser on the / endpoint.
<<<<<<< HEAD
func newHandler(stack *node.Node, backend ethapi.Backend, filterSystem *filters.FilterSystem, cors, vhosts []string) (*handler, error) {
=======
func newHandler(stack *node.Node, backend ethapi.Backend, filterSystem *filters.FilterSystem, cors, vhosts []string) error {
>>>>>>> d408cb6f
	q := Resolver{backend, filterSystem}

	s, err := graphql.ParseSchema(schema, &q)
	if err != nil {
		return nil, err
	}
	h := handler{Schema: s}
	handler := node.NewHTTPHandlerStack(h, cors, vhosts, nil)

	stack.RegisterHandler("GraphQL UI", "/graphql/ui", GraphiQL{})
	stack.RegisterHandler("GraphQL", "/graphql", handler)
	stack.RegisterHandler("GraphQL", "/graphql/", handler)

	return &h, nil
}<|MERGE_RESOLUTION|>--- conflicted
+++ resolved
@@ -57,26 +57,17 @@
 
 // New constructs a new GraphQL service instance.
 func New(stack *node.Node, backend ethapi.Backend, filterSystem *filters.FilterSystem, cors, vhosts []string) error {
-<<<<<<< HEAD
-	_, err := newHandler(stack, backend, filterSystem, cors, vhosts)
-	return err
-=======
 	return newHandler(stack, backend, filterSystem, cors, vhosts)
->>>>>>> d408cb6f
 }
 
 // newHandler returns a new `http.Handler` that will answer GraphQL queries.
 // It additionally exports an interactive query browser on the / endpoint.
-<<<<<<< HEAD
-func newHandler(stack *node.Node, backend ethapi.Backend, filterSystem *filters.FilterSystem, cors, vhosts []string) (*handler, error) {
-=======
 func newHandler(stack *node.Node, backend ethapi.Backend, filterSystem *filters.FilterSystem, cors, vhosts []string) error {
->>>>>>> d408cb6f
 	q := Resolver{backend, filterSystem}
 
 	s, err := graphql.ParseSchema(schema, &q)
 	if err != nil {
-		return nil, err
+		return err
 	}
 	h := handler{Schema: s}
 	handler := node.NewHTTPHandlerStack(h, cors, vhosts, nil)
@@ -85,5 +76,5 @@
 	stack.RegisterHandler("GraphQL", "/graphql", handler)
 	stack.RegisterHandler("GraphQL", "/graphql/", handler)
 
-	return &h, nil
+	return nil
 }