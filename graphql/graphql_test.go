// Copyright 2019 The go-ethereum Authors
// This file is part of the go-ethereum library.
//
// The go-ethereum library is free software: you can redistribute it and/or modify
// it under the terms of the GNU Lesser General Public License as published by
// the Free Software Foundation, either version 3 of the License, or
// (at your option) any later version.
//
// The go-ethereum library is distributed in the hope that it will be useful,
// but WITHOUT ANY WARRANTY; without even the implied warranty of
// MERCHANTABILITY or FITNESS FOR A PARTICULAR PURPOSE. See the
// GNU Lesser General Public License for more details.
//
// You should have received a copy of the GNU Lesser General Public License
// along with the go-ethereum library. If not, see <http://www.gnu.org/licenses/>.

package graphql

import (
	"context"
	"encoding/json"
	"fmt"
	"io"
	"math/big"
	"net/http"
	"strings"
	"testing"
	"time"

	"github.com/ethereum/go-ethereum/common"
	"github.com/ethereum/go-ethereum/consensus/ethash"
	"github.com/ethereum/go-ethereum/core"
	"github.com/ethereum/go-ethereum/core/types"
	"github.com/ethereum/go-ethereum/core/vm"
	"github.com/ethereum/go-ethereum/crypto"
	"github.com/ethereum/go-ethereum/eth"
	"github.com/ethereum/go-ethereum/eth/ethconfig"
	"github.com/ethereum/go-ethereum/eth/filters"
	"github.com/ethereum/go-ethereum/node"
	"github.com/ethereum/go-ethereum/params"

	"github.com/stretchr/testify/assert"
)

func TestBuildSchema(t *testing.T) {
	ddir := t.TempDir()
	// Copy config
	conf := node.DefaultConfig
	conf.DataDir = ddir
	stack, err := node.New(&conf)
	if err != nil {
		t.Fatalf("could not create new node: %v", err)
	}
	defer stack.Close()
	// Make sure the schema can be parsed and matched up to the object model.
<<<<<<< HEAD
	if _, err := newHandler(stack, nil, nil, []string{}, []string{}); err != nil {
=======
	if err := newHandler(stack, nil, nil, []string{}, []string{}); err != nil {
>>>>>>> d408cb6f
		t.Errorf("Could not construct GraphQL handler: %v", err)
	}
}

// Tests that a graphQL request is successfully handled when graphql is enabled on the specified endpoint
func TestGraphQLBlockSerialization(t *testing.T) {
	stack := createNode(t)
	defer stack.Close()
	genesis := &core.Genesis{
		Config:     params.AllEthashProtocolChanges,
		GasLimit:   11500000,
		Difficulty: big.NewInt(1048576),
	}
	newGQLService(t, stack, genesis, 10, func(i int, gen *core.BlockGen) {})
	// start node
	if err := stack.Start(); err != nil {
		t.Fatalf("could not start node: %v", err)
	}

	for i, tt := range []struct {
		body string
		want string
		code int
	}{
		{ // Should return latest block
			body: `{"query": "{block{number}}","variables": null}`,
			want: `{"data":{"block":{"number":10}}}`,
			code: 200,
		},
		{ // Should return info about latest block
			body: `{"query": "{block{number,gasUsed,gasLimit}}","variables": null}`,
			want: `{"data":{"block":{"number":10,"gasUsed":0,"gasLimit":11500000}}}`,
			code: 200,
		},
		{
			body: `{"query": "{block(number:0){number,gasUsed,gasLimit}}","variables": null}`,
			want: `{"data":{"block":{"number":0,"gasUsed":0,"gasLimit":11500000}}}`,
			code: 200,
		},
		{
			body: `{"query": "{block(number:-1){number,gasUsed,gasLimit}}","variables": null}`,
			want: `{"data":{"block":null}}`,
			code: 200,
		},
		{
			body: `{"query": "{block(number:-500){number,gasUsed,gasLimit}}","variables": null}`,
			want: `{"data":{"block":null}}`,
			code: 200,
		},
		{
			body: `{"query": "{block(number:\"0\"){number,gasUsed,gasLimit}}","variables": null}`,
			want: `{"data":{"block":{"number":0,"gasUsed":0,"gasLimit":11500000}}}`,
			code: 200,
		},
		{
			body: `{"query": "{block(number:\"-33\"){number,gasUsed,gasLimit}}","variables": null}`,
			want: `{"data":{"block":null}}`,
			code: 200,
		},
		{
			body: `{"query": "{block(number:\"1337\"){number,gasUsed,gasLimit}}","variables": null}`,
			want: `{"data":{"block":null}}`,
			code: 200,
		},
		{
			body: `{"query": "{block(number:\"0xbad\"){number,gasUsed,gasLimit}}","variables": null}`,
			want: `{"errors":[{"message":"strconv.ParseInt: parsing \"0xbad\": invalid syntax"}],"data":{}}`,
			code: 400,
		},
		{ // hex strings are currently not supported. If that's added to the spec, this test will need to change
			body: `{"query": "{block(number:\"0x0\"){number,gasUsed,gasLimit}}","variables": null}`,
			want: `{"errors":[{"message":"strconv.ParseInt: parsing \"0x0\": invalid syntax"}],"data":{}}`,
			code: 400,
		},
		{
			body: `{"query": "{block(number:\"a\"){number,gasUsed,gasLimit}}","variables": null}`,
			want: `{"errors":[{"message":"strconv.ParseInt: parsing \"a\": invalid syntax"}],"data":{}}`,
			code: 400,
		},
		{
			body: `{"query": "{bleh{number}}","variables": null}"`,
			want: `{"errors":[{"message":"Cannot query field \"bleh\" on type \"Query\".","locations":[{"line":1,"column":2}]}]}`,
			code: 400,
		},
		// should return `estimateGas` as decimal
		{
			body: `{"query": "{block{ estimateGas(data:{}) }}"}`,
			want: `{"data":{"block":{"estimateGas":53000}}}`,
			code: 200,
		},
		// should return `status` as decimal
		{
			body: `{"query": "{block {number call (data : {from : \"0xa94f5374fce5edbc8e2a8697c15331677e6ebf0b\", to: \"0x6295ee1b4f6dd65047762f924ecd367c17eabf8f\", data :\"0x12a7b914\"}){data status}}}"}`,
			want: `{"data":{"block":{"number":10,"call":{"data":"0x","status":1}}}}`,
			code: 200,
		},
	} {
		resp, err := http.Post(fmt.Sprintf("%s/graphql", stack.HTTPEndpoint()), "application/json", strings.NewReader(tt.body))
		if err != nil {
			t.Fatalf("could not post: %v", err)
		}
		bodyBytes, err := io.ReadAll(resp.Body)
		if err != nil {
			t.Fatalf("could not read from response body: %v", err)
		}
		if have := string(bodyBytes); have != tt.want {
			t.Errorf("testcase %d %s,\nhave:\n%v\nwant:\n%v", i, tt.body, have, tt.want)
		}
		if tt.code != resp.StatusCode {
			t.Errorf("testcase %d %s,\nwrong statuscode, have: %v, want: %v", i, tt.body, resp.StatusCode, tt.code)
		}
	}
}

func TestGraphQLBlockSerializationEIP2718(t *testing.T) {
	// Account for signing txes
	var (
		key, _  = crypto.HexToECDSA("b71c71a67e1177ad4e901695e1b4b9ee17ae16c6668d313eac2f96dbcda3f291")
		address = crypto.PubkeyToAddress(key.PublicKey)
		funds   = big.NewInt(1000000000000000)
		dad     = common.HexToAddress("0x0000000000000000000000000000000000000dad")
	)
	stack := createNode(t)
	defer stack.Close()
	genesis := &core.Genesis{
		Config:     params.AllEthashProtocolChanges,
		GasLimit:   11500000,
		Difficulty: big.NewInt(1048576),
		Alloc: core.GenesisAlloc{
			address: {Balance: funds},
			// The address 0xdad sloads 0x00 and 0x01
			dad: {
				Code:    []byte{byte(vm.PC), byte(vm.PC), byte(vm.SLOAD), byte(vm.SLOAD)},
				Nonce:   0,
				Balance: big.NewInt(0),
			},
		},
		BaseFee: big.NewInt(params.InitialBaseFee),
	}
	signer := types.LatestSigner(genesis.Config)
	newGQLService(t, stack, genesis, 1, func(i int, gen *core.BlockGen) {
		gen.SetCoinbase(common.Address{1})
		tx, _ := types.SignNewTx(key, signer, &types.LegacyTx{
			Nonce:    uint64(0),
			To:       &dad,
			Value:    big.NewInt(100),
			Gas:      50000,
			GasPrice: big.NewInt(params.InitialBaseFee),
		})
		gen.AddTx(tx)
		tx, _ = types.SignNewTx(key, signer, &types.AccessListTx{
			ChainID:  genesis.Config.ChainID,
			Nonce:    uint64(1),
			To:       &dad,
			Gas:      30000,
			GasPrice: big.NewInt(params.InitialBaseFee),
			Value:    big.NewInt(50),
			AccessList: types.AccessList{{
				Address:     dad,
				StorageKeys: []common.Hash{{0}},
			}},
		})
		gen.AddTx(tx)
	})
	// start node
	if err := stack.Start(); err != nil {
		t.Fatalf("could not start node: %v", err)
	}

	for i, tt := range []struct {
		body string
		want string
		code int
	}{
		{
			body: `{"query": "{block {number transactions { from { address } to { address } value hash type accessList { address storageKeys } index}}}"}`,
			want: `{"data":{"block":{"number":1,"transactions":[{"from":{"address":"0x71562b71999873db5b286df957af199ec94617f7"},"to":{"address":"0x0000000000000000000000000000000000000dad"},"value":"0x64","hash":"0xd864c9d7d37fade6b70164740540c06dd58bb9c3f6b46101908d6339db6a6a7b","type":0,"accessList":[],"index":0},{"from":{"address":"0x71562b71999873db5b286df957af199ec94617f7"},"to":{"address":"0x0000000000000000000000000000000000000dad"},"value":"0x32","hash":"0x19b35f8187b4e15fb59a9af469dca5dfa3cd363c11d372058c12f6482477b474","type":1,"accessList":[{"address":"0x0000000000000000000000000000000000000dad","storageKeys":["0x0000000000000000000000000000000000000000000000000000000000000000"]}],"index":1}]}}}`,
			code: 200,
		},
	} {
		resp, err := http.Post(fmt.Sprintf("%s/graphql", stack.HTTPEndpoint()), "application/json", strings.NewReader(tt.body))
		if err != nil {
			t.Fatalf("could not post: %v", err)
		}
		bodyBytes, err := io.ReadAll(resp.Body)
		if err != nil {
			t.Fatalf("could not read from response body: %v", err)
		}
		if have := string(bodyBytes); have != tt.want {
			t.Errorf("testcase %d %s,\nhave:\n%v\nwant:\n%v", i, tt.body, have, tt.want)
		}
		if tt.code != resp.StatusCode {
			t.Errorf("testcase %d %s,\nwrong statuscode, have: %v, want: %v", i, tt.body, resp.StatusCode, tt.code)
		}
	}
}

// Tests that a graphQL request is not handled successfully when graphql is not enabled on the specified endpoint
func TestGraphQLHTTPOnSamePort_GQLRequest_Unsuccessful(t *testing.T) {
	stack := createNode(t)
	defer stack.Close()
	if err := stack.Start(); err != nil {
		t.Fatalf("could not start node: %v", err)
	}
	body := strings.NewReader(`{"query": "{block{number}}","variables": null}`)
	resp, err := http.Post(fmt.Sprintf("%s/graphql", stack.HTTPEndpoint()), "application/json", body)
	if err != nil {
		t.Fatalf("could not post: %v", err)
	}
	// make sure the request is not handled successfully
	assert.Equal(t, http.StatusNotFound, resp.StatusCode)
}

func TestGraphQLTransactionLogs(t *testing.T) {
	var (
		key, _  = crypto.GenerateKey()
		addr    = crypto.PubkeyToAddress(key.PublicKey)
		dadStr  = "0x0000000000000000000000000000000000000dad"
		dad     = common.HexToAddress(dadStr)
		genesis = &core.Genesis{
			Config:     params.AllEthashProtocolChanges,
			GasLimit:   11500000,
			Difficulty: big.NewInt(1048576),
			Alloc: core.GenesisAlloc{
				addr: {Balance: big.NewInt(params.Ether)},
				dad: {
					// LOG0(0, 0), LOG0(0, 0), RETURN(0, 0)
					Code:    common.Hex2Bytes("60006000a060006000a060006000f3"),
					Nonce:   0,
					Balance: big.NewInt(0),
				},
			},
		}
		signer = types.LatestSigner(genesis.Config)
		stack  = createNode(t)
	)
	defer stack.Close()

	handler := newGQLService(t, stack, genesis, 1, func(i int, gen *core.BlockGen) {
		tx, _ := types.SignNewTx(key, signer, &types.LegacyTx{To: &dad, Gas: 100000, GasPrice: big.NewInt(params.InitialBaseFee)})
		gen.AddTx(tx)
		tx, _ = types.SignNewTx(key, signer, &types.LegacyTx{To: &dad, Nonce: 1, Gas: 100000, GasPrice: big.NewInt(params.InitialBaseFee)})
		gen.AddTx(tx)
		tx, _ = types.SignNewTx(key, signer, &types.LegacyTx{To: &dad, Nonce: 2, Gas: 100000, GasPrice: big.NewInt(params.InitialBaseFee)})
		gen.AddTx(tx)
	})
	// start node
	if err := stack.Start(); err != nil {
		t.Fatalf("could not start node: %v", err)
	}
	query := `{block { transactions { logs { account { address } } } } }`
	res := handler.Schema.Exec(context.Background(), query, "", map[string]interface{}{})
	if res.Errors != nil {
		t.Fatalf("graphql query failed: %v", res.Errors)
	}
	have, err := json.Marshal(res.Data)
	if err != nil {
		t.Fatalf("failed to encode graphql response: %s", err)
	}
	want := fmt.Sprintf(`{"block":{"transactions":[{"logs":[{"account":{"address":"%s"}},{"account":{"address":"%s"}}]},{"logs":[{"account":{"address":"%s"}},{"account":{"address":"%s"}}]},{"logs":[{"account":{"address":"%s"}},{"account":{"address":"%s"}}]}]}}`, dadStr, dadStr, dadStr, dadStr, dadStr, dadStr)
	if string(have) != want {
		t.Errorf("response unmatch. expected %s, got %s", want, have)
	}
}

func createNode(t *testing.T) *node.Node {
	stack, err := node.New(&node.Config{
		HTTPHost: "127.0.0.1",
		HTTPPort: 0,
		WSHost:   "127.0.0.1",
		WSPort:   0,
	})
	if err != nil {
		t.Fatalf("could not create node: %v", err)
	}
	return stack
}

func newGQLService(t *testing.T, stack *node.Node, gspec *core.Genesis, genBlocks int, genfunc func(i int, gen *core.BlockGen)) *handler {
	ethConf := &ethconfig.Config{
		Genesis: gspec,
		Ethash: ethash.Config{
			PowMode: ethash.ModeFake,
		},
		NetworkId:               1337,
		TrieCleanCache:          5,
		TrieCleanCacheJournal:   "triecache",
		TrieCleanCacheRejournal: 60 * time.Minute,
		TrieDirtyCache:          5,
		TrieTimeout:             60 * time.Minute,
		SnapshotCache:           5,
	}
	ethBackend, err := eth.New(stack, ethConf)
	if err != nil {
		t.Fatalf("could not create eth backend: %v", err)
	}
	// Create some blocks and import them
	chain, _ := core.GenerateChain(params.AllEthashProtocolChanges, ethBackend.BlockChain().Genesis(),
<<<<<<< HEAD
		ethash.NewFaker(), ethBackend.ChainDb(), genBlocks, genfunc)
=======
		ethash.NewFaker(), ethBackend.ChainDb(), 10, func(i int, gen *core.BlockGen) {})
	_, err = ethBackend.BlockChain().InsertChain(chain)
	if err != nil {
		t.Fatalf("could not create import blocks: %v", err)
	}
	// create gql service
	filterSystem := filters.NewFilterSystem(ethBackend.APIBackend, filters.Config{})
	err = New(stack, ethBackend.APIBackend, filterSystem, []string{}, []string{})
	if err != nil {
		t.Fatalf("could not create graphql service: %v", err)
	}
}

func createGQLServiceWithTransactions(t *testing.T, stack *node.Node) {
	// create backend
	key, _ := crypto.HexToECDSA("b71c71a67e1177ad4e901695e1b4b9ee17ae16c6668d313eac2f96dbcda3f291")
	address := crypto.PubkeyToAddress(key.PublicKey)
	funds := big.NewInt(1000000000000000)
	dad := common.HexToAddress("0x0000000000000000000000000000000000000dad")

	ethConf := &ethconfig.Config{
		Genesis: &core.Genesis{
			Config:     params.AllEthashProtocolChanges,
			GasLimit:   11500000,
			Difficulty: big.NewInt(1048576),
			Alloc: core.GenesisAlloc{
				address: {Balance: funds},
				// The address 0xdad sloads 0x00 and 0x01
				dad: {
					Code: []byte{
						byte(vm.PC),
						byte(vm.PC),
						byte(vm.SLOAD),
						byte(vm.SLOAD),
					},
					Nonce:   0,
					Balance: big.NewInt(0),
				},
			},
			BaseFee: big.NewInt(params.InitialBaseFee),
		},
		Ethash: ethash.Config{
			PowMode: ethash.ModeFake,
		},
		NetworkId:               1337,
		TrieCleanCache:          5,
		TrieCleanCacheJournal:   "triecache",
		TrieCleanCacheRejournal: 60 * time.Minute,
		TrieDirtyCache:          5,
		TrieTimeout:             60 * time.Minute,
		SnapshotCache:           5,
	}

	ethBackend, err := eth.New(stack, ethConf)
	if err != nil {
		t.Fatalf("could not create eth backend: %v", err)
	}
	signer := types.LatestSigner(ethConf.Genesis.Config)

	legacyTx, _ := types.SignNewTx(key, signer, &types.LegacyTx{
		Nonce:    uint64(0),
		To:       &dad,
		Value:    big.NewInt(100),
		Gas:      50000,
		GasPrice: big.NewInt(params.InitialBaseFee),
	})
	envelopTx, _ := types.SignNewTx(key, signer, &types.AccessListTx{
		ChainID:  ethConf.Genesis.Config.ChainID,
		Nonce:    uint64(1),
		To:       &dad,
		Gas:      30000,
		GasPrice: big.NewInt(params.InitialBaseFee),
		Value:    big.NewInt(50),
		AccessList: types.AccessList{{
			Address:     dad,
			StorageKeys: []common.Hash{{0}},
		}},
	})

	// Create some blocks and import them
	chain, _ := core.GenerateChain(params.AllEthashProtocolChanges, ethBackend.BlockChain().Genesis(),
		ethash.NewFaker(), ethBackend.ChainDb(), 1, func(i int, b *core.BlockGen) {
			b.SetCoinbase(common.Address{1})
			b.AddTx(legacyTx)
			b.AddTx(envelopTx)
		})

>>>>>>> d408cb6f
	_, err = ethBackend.BlockChain().InsertChain(chain)
	if err != nil {
		t.Fatalf("could not create import blocks: %v", err)
	}
<<<<<<< HEAD
	// Set up handler
	filterSystem := filters.NewFilterSystem(ethBackend.APIBackend, filters.Config{})
	handler, err := newHandler(stack, ethBackend.APIBackend, filterSystem, []string{}, []string{})
=======
	// create gql service
	filterSystem := filters.NewFilterSystem(ethBackend.APIBackend, filters.Config{})
	err = New(stack, ethBackend.APIBackend, filterSystem, []string{}, []string{})
>>>>>>> d408cb6f
	if err != nil {
		t.Fatalf("could not create graphql service: %v", err)
	}
	return handler
}<|MERGE_RESOLUTION|>--- conflicted
+++ resolved
@@ -17,8 +17,6 @@
 package graphql
 
 import (
-	"context"
-	"encoding/json"
 	"fmt"
 	"io"
 	"math/big"
@@ -53,25 +51,15 @@
 	}
 	defer stack.Close()
 	// Make sure the schema can be parsed and matched up to the object model.
-<<<<<<< HEAD
-	if _, err := newHandler(stack, nil, nil, []string{}, []string{}); err != nil {
-=======
 	if err := newHandler(stack, nil, nil, []string{}, []string{}); err != nil {
->>>>>>> d408cb6f
 		t.Errorf("Could not construct GraphQL handler: %v", err)
 	}
 }
 
 // Tests that a graphQL request is successfully handled when graphql is enabled on the specified endpoint
 func TestGraphQLBlockSerialization(t *testing.T) {
-	stack := createNode(t)
+	stack := createNode(t, true, false)
 	defer stack.Close()
-	genesis := &core.Genesis{
-		Config:     params.AllEthashProtocolChanges,
-		GasLimit:   11500000,
-		Difficulty: big.NewInt(1048576),
-	}
-	newGQLService(t, stack, genesis, 10, func(i int, gen *core.BlockGen) {})
 	// start node
 	if err := stack.Start(); err != nil {
 		t.Fatalf("could not start node: %v", err)
@@ -173,55 +161,8 @@
 }
 
 func TestGraphQLBlockSerializationEIP2718(t *testing.T) {
-	// Account for signing txes
-	var (
-		key, _  = crypto.HexToECDSA("b71c71a67e1177ad4e901695e1b4b9ee17ae16c6668d313eac2f96dbcda3f291")
-		address = crypto.PubkeyToAddress(key.PublicKey)
-		funds   = big.NewInt(1000000000000000)
-		dad     = common.HexToAddress("0x0000000000000000000000000000000000000dad")
-	)
-	stack := createNode(t)
+	stack := createNode(t, true, true)
 	defer stack.Close()
-	genesis := &core.Genesis{
-		Config:     params.AllEthashProtocolChanges,
-		GasLimit:   11500000,
-		Difficulty: big.NewInt(1048576),
-		Alloc: core.GenesisAlloc{
-			address: {Balance: funds},
-			// The address 0xdad sloads 0x00 and 0x01
-			dad: {
-				Code:    []byte{byte(vm.PC), byte(vm.PC), byte(vm.SLOAD), byte(vm.SLOAD)},
-				Nonce:   0,
-				Balance: big.NewInt(0),
-			},
-		},
-		BaseFee: big.NewInt(params.InitialBaseFee),
-	}
-	signer := types.LatestSigner(genesis.Config)
-	newGQLService(t, stack, genesis, 1, func(i int, gen *core.BlockGen) {
-		gen.SetCoinbase(common.Address{1})
-		tx, _ := types.SignNewTx(key, signer, &types.LegacyTx{
-			Nonce:    uint64(0),
-			To:       &dad,
-			Value:    big.NewInt(100),
-			Gas:      50000,
-			GasPrice: big.NewInt(params.InitialBaseFee),
-		})
-		gen.AddTx(tx)
-		tx, _ = types.SignNewTx(key, signer, &types.AccessListTx{
-			ChainID:  genesis.Config.ChainID,
-			Nonce:    uint64(1),
-			To:       &dad,
-			Gas:      30000,
-			GasPrice: big.NewInt(params.InitialBaseFee),
-			Value:    big.NewInt(50),
-			AccessList: types.AccessList{{
-				Address:     dad,
-				StorageKeys: []common.Hash{{0}},
-			}},
-		})
-		gen.AddTx(tx)
-	})
 	// start node
 	if err := stack.Start(); err != nil {
 		t.Fatalf("could not start node: %v", err)
@@ -257,7 +198,7 @@
 
 // Tests that a graphQL request is not handled successfully when graphql is not enabled on the specified endpoint
 func TestGraphQLHTTPOnSamePort_GQLRequest_Unsuccessful(t *testing.T) {
-	stack := createNode(t)
+	stack := createNode(t, false, false)
 	defer stack.Close()
 	if err := stack.Start(); err != nil {
 		t.Fatalf("could not start node: %v", err)
@@ -271,59 +212,7 @@
 	assert.Equal(t, http.StatusNotFound, resp.StatusCode)
 }
 
-func TestGraphQLTransactionLogs(t *testing.T) {
-	var (
-		key, _  = crypto.GenerateKey()
-		addr    = crypto.PubkeyToAddress(key.PublicKey)
-		dadStr  = "0x0000000000000000000000000000000000000dad"
-		dad     = common.HexToAddress(dadStr)
-		genesis = &core.Genesis{
-			Config:     params.AllEthashProtocolChanges,
-			GasLimit:   11500000,
-			Difficulty: big.NewInt(1048576),
-			Alloc: core.GenesisAlloc{
-				addr: {Balance: big.NewInt(params.Ether)},
-				dad: {
-					// LOG0(0, 0), LOG0(0, 0), RETURN(0, 0)
-					Code:    common.Hex2Bytes("60006000a060006000a060006000f3"),
-					Nonce:   0,
-					Balance: big.NewInt(0),
-				},
-			},
-		}
-		signer = types.LatestSigner(genesis.Config)
-		stack  = createNode(t)
-	)
-	defer stack.Close()
-
-	handler := newGQLService(t, stack, genesis, 1, func(i int, gen *core.BlockGen) {
-		tx, _ := types.SignNewTx(key, signer, &types.LegacyTx{To: &dad, Gas: 100000, GasPrice: big.NewInt(params.InitialBaseFee)})
-		gen.AddTx(tx)
-		tx, _ = types.SignNewTx(key, signer, &types.LegacyTx{To: &dad, Nonce: 1, Gas: 100000, GasPrice: big.NewInt(params.InitialBaseFee)})
-		gen.AddTx(tx)
-		tx, _ = types.SignNewTx(key, signer, &types.LegacyTx{To: &dad, Nonce: 2, Gas: 100000, GasPrice: big.NewInt(params.InitialBaseFee)})
-		gen.AddTx(tx)
-	})
-	// start node
-	if err := stack.Start(); err != nil {
-		t.Fatalf("could not start node: %v", err)
-	}
-	query := `{block { transactions { logs { account { address } } } } }`
-	res := handler.Schema.Exec(context.Background(), query, "", map[string]interface{}{})
-	if res.Errors != nil {
-		t.Fatalf("graphql query failed: %v", res.Errors)
-	}
-	have, err := json.Marshal(res.Data)
-	if err != nil {
-		t.Fatalf("failed to encode graphql response: %s", err)
-	}
-	want := fmt.Sprintf(`{"block":{"transactions":[{"logs":[{"account":{"address":"%s"}},{"account":{"address":"%s"}}]},{"logs":[{"account":{"address":"%s"}},{"account":{"address":"%s"}}]},{"logs":[{"account":{"address":"%s"}},{"account":{"address":"%s"}}]}]}}`, dadStr, dadStr, dadStr, dadStr, dadStr, dadStr)
-	if string(have) != want {
-		t.Errorf("response unmatch. expected %s, got %s", want, have)
-	}
-}
-
-func createNode(t *testing.T) *node.Node {
+func createNode(t *testing.T, gqlEnabled bool, txEnabled bool) *node.Node {
 	stack, err := node.New(&node.Config{
 		HTTPHost: "127.0.0.1",
 		HTTPPort: 0,
@@ -333,12 +222,25 @@
 	if err != nil {
 		t.Fatalf("could not create node: %v", err)
 	}
+	if !gqlEnabled {
+		return stack
+	}
+	if !txEnabled {
+		createGQLService(t, stack)
+	} else {
+		createGQLServiceWithTransactions(t, stack)
+	}
 	return stack
 }
 
-func newGQLService(t *testing.T, stack *node.Node, gspec *core.Genesis, genBlocks int, genfunc func(i int, gen *core.BlockGen)) *handler {
+func createGQLService(t *testing.T, stack *node.Node) {
+	// create backend
 	ethConf := &ethconfig.Config{
-		Genesis: gspec,
+		Genesis: &core.Genesis{
+			Config:     params.AllEthashProtocolChanges,
+			GasLimit:   11500000,
+			Difficulty: big.NewInt(1048576),
+		},
 		Ethash: ethash.Config{
 			PowMode: ethash.ModeFake,
 		},
@@ -356,9 +258,6 @@
 	}
 	// Create some blocks and import them
 	chain, _ := core.GenerateChain(params.AllEthashProtocolChanges, ethBackend.BlockChain().Genesis(),
-<<<<<<< HEAD
-		ethash.NewFaker(), ethBackend.ChainDb(), genBlocks, genfunc)
-=======
 		ethash.NewFaker(), ethBackend.ChainDb(), 10, func(i int, gen *core.BlockGen) {})
 	_, err = ethBackend.BlockChain().InsertChain(chain)
 	if err != nil {
@@ -446,22 +345,14 @@
 			b.AddTx(envelopTx)
 		})
 
->>>>>>> d408cb6f
 	_, err = ethBackend.BlockChain().InsertChain(chain)
 	if err != nil {
 		t.Fatalf("could not create import blocks: %v", err)
 	}
-<<<<<<< HEAD
-	// Set up handler
-	filterSystem := filters.NewFilterSystem(ethBackend.APIBackend, filters.Config{})
-	handler, err := newHandler(stack, ethBackend.APIBackend, filterSystem, []string{}, []string{})
-=======
 	// create gql service
 	filterSystem := filters.NewFilterSystem(ethBackend.APIBackend, filters.Config{})
 	err = New(stack, ethBackend.APIBackend, filterSystem, []string{}, []string{})
->>>>>>> d408cb6f
 	if err != nil {
 		t.Fatalf("could not create graphql service: %v", err)
 	}
-	return handler
 }